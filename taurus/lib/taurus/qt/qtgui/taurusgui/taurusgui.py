#!/usr/bin/env python

#############################################################################
##
## This file is part of Taurus, a Tango User Interface Library
##
## http://www.tango-controls.org/static/taurus/latest/doc/html/index.html
##
## Copyright 2011 CELLS / ALBA Synchrotron, Bellaterra, Spain
##
## Taurus is free software: you can redistribute it and/or modify
## it under the terms of the GNU Lesser General Public License as published by
## the Free Software Foundation, either version 3 of the License, or
## (at your option) any later version.
##
## Taurus is distributed in the hope that it will be useful,
## but WITHOUT ANY WARRANTY; without even the implied warranty of
## MERCHANTABILITY or FITNESS FOR A PARTICULAR PURPOSE.  See the
## GNU Lesser General Public License for more details.
##
## You should have received a copy of the GNU Lesser General Public License
## along with Taurus.  If not, see <http://www.gnu.org/licenses/>.
##
###########################################################################

"""This package provides the TaurusGui class"""

__all__ = ["DockWidgetPanel", "TaurusGui"]

__docformat__ = 'restructuredtext'


<<<<<<< HEAD
import os, sys
import weakref, inspect, copy

from lxml import etree

from taurus.qt import Qt
=======
import os
import sys
import copy
import weakref
import inspect

from lxml import etree

import taurus
from taurus.external.qt import Qt
from taurus.qt.qtgui.resource import getIcon, getThemeIcon
>>>>>>> 77d319ab
from taurus.qt.qtcore.configuration import BaseConfigurableClass
from taurus.qt.qtcore.communication import SharedDataManager
from taurus.qt.qtgui.util import TaurusWidgetFactory
from taurus.qt.qtgui.base import TaurusBaseWidget, TaurusBaseComponent
from taurus.qt.qtgui.container import TaurusMainWindow
from taurus.qt.qtgui.taurusgui.utils import ExternalApp, PanelDescription, \
    ToolBarDescription, AppletDescription
from taurus.qt.qtgui.panel import QDoubleListDlg
<<<<<<< HEAD
import taurus.qt.qtgui.resource
from taurus.qt.qtgui.util.ui import UILoadable
=======
>>>>>>> 77d319ab


@UILoadable(with_ui='ui')
class AssociationDialog(Qt.QDialog):
    '''A dialog for viewing and editing the associations between instruments
    and panels'''

    def __init__(self, parent, flags=None):
        if flags is None:
            flags = Qt.Qt.Widget
        Qt.QDialog.__init__(self, parent, flags)
<<<<<<< HEAD
        self.loadUi()
=======

        from ui.ui_PanelAssociationsDlg import Ui_PanelAssociationsDlg
        self.ui = Ui_PanelAssociationsDlg()
        self.ui.setupUi(self)
>>>>>>> 77d319ab

        self.refresh()
        self.connect(self.ui.instrumentCB, Qt.SIGNAL('activated (QString)'), self.onInstrumentChanged)
        self.connect(self.ui.buttonBox, Qt.SIGNAL("clicked(QAbstractButton *)"), self.onDialogButtonClicked)
        self.connect(self.ui.refreshBT, Qt.SIGNAL("clicked()"), self.refresh)

    def refresh(self):
        currentinstrument = self.ui.instrumentCB.currentText()
        mainwindow = self.parent()

        self.associations = mainwindow.getAllInstrumentAssociations()

        #fill the comboboxes
        self.ui.instrumentCB.clear()
        self.ui.panelCB.clear()
        self.ui.instrumentCB.addItems(sorted(self.associations.keys()))
        self.ui.panelCB.addItems(['__[None]__'] + mainwindow.getPanelNames())

        #restore the index
        idx = self.ui.instrumentCB.findText(currentinstrument)
        if idx == -1 and self.ui.instrumentCB.count() > 0:
            idx = 0
        self.ui.instrumentCB.setCurrentIndex(idx)
        self.onInstrumentChanged(self.ui.instrumentCB.currentText())

    def onInstrumentChanged(self, instrumentname):
        instrumentname = unicode(instrumentname)
        panelname = self.associations.get(instrumentname)
        if panelname is None:
            self.ui.panelCB.setCurrentIndex(0)
            return
        else:
            idx = self.ui.panelCB.findText(panelname)
            self.ui.panelCB.setCurrentIndex(idx)

    def onDialogButtonClicked(self, button):
        role = self.ui.buttonBox.buttonRole(button)
        if role in (Qt.QDialogButtonBox.AcceptRole, Qt.QDialogButtonBox.ApplyRole) :
            if self.ui.panelCB.currentIndex() > 0:
                panelname = unicode(self.ui.panelCB.currentText())
            else:
                panelname = None
            instrumentname = unicode(self.ui.instrumentCB.currentText())
            self.associations[instrumentname] = panelname
            self.parent().setInstrumentAssociation(instrumentname, panelname)


class DockWidgetPanel(Qt.QDockWidget, TaurusBaseWidget):
    '''
    This is an extended QDockWidget which provides some methods for being used
    as a "panel" of a TaurusGui application. Widgets of TaurusGui are inserted
    in the application by adding them to a DockWidgetPanel.
    '''
    def __init__(self, parent, widget, name, mainwindow):
        Qt.QDockWidget.__init__(self, None)
        TaurusBaseWidget.__init__(self, name, parent=parent)

        self.setAllowedAreas(Qt.Qt.TopDockWidgetArea)

        self.setWidget(widget)
        #self._widget = self.widget()  #keep a pointer that may change if the widget changes
        name = unicode(name)
        self.setWindowTitle(name)
        self.setObjectName(name)
        self._custom = False

        #store a weakref of the main window
        self._mainwindow = weakref.proxy(mainwindow)

    def isCustom(self):
        return self._custom

    def setCustom(self, custom):
        self._custom = custom

    def isPermanent(self):
        return self._permanent

    def setPermanent(self, permanent):
        self._permanent = permanent

    def setWidgetFromClassName(self, classname, modulename=None):
        if self.getWidgetClassName() != classname:
            try:
                klass = TaurusWidgetFactory().getWidgetClass(classname)
                w = klass()
            except:
                try:
                    if classname is not None and '.' in classname:
                        mn, classname = classname.rsplit('.', 1)
                        modulename = ("%s.%s" % (modulename or '', mn)).strip('. ')
                    module = __import__(modulename, fromlist=[''])
                    klass = getattr(module, classname)
                    w = klass()
                except Exception, e:
                    raise RuntimeError('Cannot create widget from classname "%s". Reason: %s' % (classname, repr(e)))
            #set customwidgetmap if necessary
            if hasattr(w, 'setCustomWidgetMap'):
                w.setCustomWidgetMap(self._mainwindow.getCustomWidgetMap())
            self.setWidget(w)
            wname = "%s-%s" % (str(self.objectName()), str(classname))
            w.setObjectName(wname)

    def getWidgetModuleName(self):
        w = self.widget()
        if w is None:
            return ''
        return w.__module__

    def getWidgetClassName(self):
        w = self.widget()
        if w is None:
            return ''
        return w.__class__.__name__

    def applyConfig(self, configdict, depth=-1):
        #create the widget
        try:
            self.setWidgetFromClassName(configdict.get('widgetClassName'), modulename=configdict.get('widgetModuleName', None))
            if isinstance(self.widget(), BaseConfigurableClass):
                self.widget().applyConfig(configdict['widget'])
        except Exception, e:
            self.info('Failed to set the widget for this panel. Reason: %s' % repr(e))
            self.traceback(self.Debug)
            return
        TaurusBaseWidget.applyConfig(self, configdict, depth)

    def createConfig(self, *args, **kwargs):
        configdict = TaurusBaseWidget.createConfig(self, *args, **kwargs)
        configdict['widgetClassName'] = self.getWidgetClassName()
        configdict['widgetModuleName'] = self.getWidgetModuleName()
        if isinstance(self.widget(), BaseConfigurableClass):
            configdict['widget'] = self.widget().createConfig()
        return configdict


class TaurusGui(TaurusMainWindow):
    '''
    This is main class for constructing the dynamic GUIs. Specific GUIs are
    supposed to be created by providing a configuration file which is loaded by
    this class (instead of subclassing it). TaurusGui is a specialised
    TaurusMainWindow which is able to handle "panels" and load configuration
    files.
    
    .. note:: 
        Please be aware that TaurusGui has only recently being developed and it
        is still under intense development. The syntax of the configuration files
        may change at some point and more features and bug fixes are likely to
        be added in the near future.
    '''

    IMPLICIT_ASSOCIATION = '__[IMPLICIT]__'

    def __init__(self, parent=None, confname=None, configRecursionDepth=None):
        TaurusMainWindow.__init__(self, parent, False, True)

        if configRecursionDepth is not None:
            self.defaultConfigRecursionDepth = configRecursionDepth

        self.__panels = {}
        self.__synoptics = []
        self.__instrumentToPanelMap = {}
        self.__panelToInstrumentMap = {}
        self.setDockNestingEnabled(True)

        self.registerConfigProperty(self._getPermanentCustomPanels, self._setPermanentCustomPanels, 'permanentCustomPanels')
        self.registerConfigProperty(self.getAllInstrumentAssociations, self.setAllInstrumentAssociations, 'instrumentAssociation')

        from taurus import tauruscustomsettings
        self.setCustomWidgetMap(getattr(tauruscustomsettings, 'T_FORM_CUSTOM_WIDGET_MAP', {}))

        #Create a global SharedDataManager
        Qt.qApp.SDM = SharedDataManager(self)

        self.__initPanelsMenu()
        self.__initViewMenu()
        self.__initPanelsToolBar()
        self.__initQuickAccessToolBar()
        self.__initJorgBar()
        self.__initSharedDataConnections()
        self.__initToolsMenu()

        self.loadConfiguration(confname)

        #connect the main window itself as a reader/writer of "short messages"
        Qt.qApp.SDM.connectReader("shortMessage", self.onShortMessage)
        Qt.qApp.SDM.connectWriter("shortMessage", self, 'newShortMessage')

        #emit a short message informing that we are ready to go
        msg = '%s is ready' % Qt.qApp.applicationName()
        self.emit(Qt.SIGNAL('newShortMessage'), msg)

        if self.defaultConfigRecursionDepth >= 0:
            Qt.QMessageBox.information(self, "Fail-proof mode",
                                   ('Running in fail-proof mode.' +
                                    '\nLoading of potentially problematic settings is disabled.' +
                                    '\nSome panels may not be loaded or may ignore previous user configuration' +
                                    '\nThis will also apply when loading perspectives'),
                                   Qt.QMessageBox.Ok, Qt.QMessageBox.NoButton)

    def closeEvent(self, event):
        try:
            self.__macroBroker.removeTemporaryPanels()
        except:
            pass
        TaurusMainWindow.closeEvent(self, event)

    def __updatePanelsMenu(self):
        '''dynamically fill the panels menus'''
        panelsmenu = self.sender()
        permanent = (panelsmenu == self.__permPanelsMenu)
        panelsmenu.clear()
        panelnames = sorted([n for n, p in self.__panels.items() if (p.isPermanent() == permanent)])
        for name in panelnames:
            panelsmenu.addAction(self.__panels[name].toggleViewAction())

    def __initPanelsMenu(self):
        #Panels menu
        self.__panelsMenu = Qt.QMenu('Panels', self)
        self.menuBar().insertMenu(self.helpMenu.menuAction(), self.__panelsMenu)
        self.hideAllPanelsAction = self.__panelsMenu.addAction(getIcon(':/actions/hide.svg'), "Hide all panels", self.hideAllPanels)
        self.showAllPanelsAction = self.__panelsMenu.addAction(getIcon(':/actions/show.svg'), "Show all panels", self.showAllPanels)
        self.newPanelAction = self.__panelsMenu.addAction(getThemeIcon("window-new"), "New Panel...", self.createCustomPanel)
        self.removePanelAction = self.__panelsMenu.addAction(getThemeIcon("edit-clear"), "Remove Panel...", self.removePanel)
        self.__panelsMenu.addAction(getThemeIcon("preferences-desktop-personal"), "Switch temporary/permanent status...", self.updatePermanentCustomPanels)
        #temporary and permanent panels submenus
        self.__panelsMenu.addSeparator()
        self.__permPanelsMenu = Qt.QMenu('Permanent Panels', self)
        self.__panelsMenu.addMenu(self.__permPanelsMenu)
        self.connect(self.__permPanelsMenu, Qt.SIGNAL('aboutToShow()'), self.__updatePanelsMenu)
        self.__tempPanelsMenu = Qt.QMenu('Temporary Panels', self)
        self.__panelsMenu.addMenu(self.__tempPanelsMenu)
        self.connect(self.__tempPanelsMenu, Qt.SIGNAL('aboutToShow()'), self.__updatePanelsMenu)
        self.__panelsMenu.addSeparator()

    def __initViewMenu(self):
        self.viewMenu.addSeparator()  #the superclass may already have added stuff to the viewMenu
        #view locking
        self.viewMenu.addSeparator()
        self._lockviewAction = Qt.QAction(getThemeIcon("system-lock-screen"), "Lock View", self)
        self._lockviewAction.setCheckable(True)
        self.connect(self._lockviewAction, Qt.SIGNAL("toggled(bool)"), self.setLockView)
        self._lockviewAction.setChecked(not self.isModifiableByUser())
        self.viewMenu.addAction(self._lockviewAction)

    def __initPanelsToolBar(self):
        #Panels toolbar
        self.panelsToolBar = self.addToolBar("Panels")
        self.panelsToolBar.setObjectName("PanelsToolbar")
        self.panelsToolBar.addAction(self.newPanelAction)
        self.viewToolBarsMenu.addAction(self.panelsToolBar.toggleViewAction())

    def __initQuickAccessToolBar(self):
        self.quickAccessToolBar = self.addToolBar("Quick Access")
        self.quickAccessToolBar.setObjectName("quickAccessToolbar")
        self.quickAccessToolBar.setToolButtonStyle(Qt.Qt.ToolButtonTextBesideIcon)
        self.viewToolBarsMenu.addAction(self.quickAccessToolBar.toggleViewAction())

    def __initJorgBar(self):
        #Fancy Stuff ToolBar (aka Jorg's Bar ;) )
        self.jorgsBar = Qt.QToolBar('Fancy ToolBar')
        self.jorgsBar.setObjectName('jorgsToolBar')
        self.addToolBar(Qt.Qt.RightToolBarArea, self.jorgsBar)
        self.jorgsBar.setIconSize(Qt.QSize(60, 60))
        self.jorgsBar.setMovable(False)

    def __initSharedDataConnections(self):
        #register the TAURUSGUI itself as a writer/reader for several shared data items
        splashScreen = self.splashScreen()
        if splashScreen is not None:
            self.splashScreen().showMessage("setting up shared data connections")
        Qt.qApp.SDM.connectWriter("macroserverName", self, 'macroserverNameChanged')
        Qt.qApp.SDM.connectWriter("doorName", self, 'doorNameChanged')
        Qt.qApp.SDM.connectReader("SelectedInstrument", self.onSelectedInstrument)
        Qt.qApp.SDM.connectWriter("SelectedInstrument", self, 'SelectedInstrument')
        Qt.qApp.SDM.connectReader("executionStarted", self.setFocusToPanel)
        Qt.qApp.SDM.connectReader("selectedPerspective", self.loadPerspective)
        Qt.qApp.SDM.connectWriter("perspectiveChanged", self, 'perspectiveChanged')

    def __initToolsMenu(self):
        if self.toolsMenu is None:
            self.toolsMenu = Qt.QMenu("Tools")
        self.toolsMenu.addAction(getIcon(":/apps/preferences-system-session.svg"), "manage instrument-panel associations", self.onShowAssociationDialog)
        self.toolsMenu.addAction(getThemeIcon("document-save"), "Export current Panel configuration to XML", self.onExportCurrentPanelConfiguration)
        self.toolsMenu.addAction(getIcon(":/actions/data-transfer.svg"), "Show Shared Data Manager connections", self.showSDMInfo)

    def setCustomWidgetMap(self, map):
        '''
        Sets the widget map that is used application-wide. This widget map will
        be used by default in all TaurusForm Panels belonging to this gui.
        
        :param map: (dict<str,Qt.QWidget>) a dictionary whose keys are device
                    type strings (e.g. see :class:`PyTango.DeviceInfo`) and
                    whose values are widgets to be used
                    
        .. seealso:: :meth:`TaurusForm.setCustomWidgetMap`, :meth:`getCustomWidgetMap`
        '''
        self._customWidgetMap = map

    def getCustomWidgetMap(self):
        '''
        Returns the default map used to create custom widgets by the TaurusForms
        belonging to this GUI
        
        :return: (dict<str,Qt.QWidget>) a dictionary whose keys are device
                 type strings (i.e. see :class:`PyTango.DeviceInfo`) and whose
                 values are widgets to be used
        
        .. seealso:: :meth:`setCustomWidgetMap`
        '''
        return self._customWidgetMap

    def createConfig(self, *args, **kwargs):
        '''reimplemented from TaurusMainWindow.createConfig'''
        self.updatePermanentCustomPanels(showAlways=False)
        return TaurusMainWindow.createConfig(self, *args, **kwargs)

    def removePanel(self, name=None):
        ''' remove the given panel from the GUI.
        
        .. note:: The panel; is actually removed from the current perspective.
                  If the panel is saved in other perspectives, it should be removed from
                  them as well.
        
        :param name: (str or None) the name of the panel to be removed
                     If None given, the user will be prompted
        '''
        if name is None:
            items = sorted([n for n, p in self.__panels.iteritems() if p.isCustom()])
            name, ok = Qt.QInputDialog.getItem (self, "Remove Panel",
                                               "Panel to be removed (only custom panels can be removed).\n Important: you may want to save the perspective afterwards,\n and maybe remove the panel from other perspectives as well", items, 0, False)
            if not ok:
                return
        name = unicode(name)
        if name not in self.__panels:
            self.debug('Cannot remove panel "%s" (not found)' % name)
            return
        panel = self.__panels.pop(name)
        try:
            panel.widget().setModel(None)  #in case the widget is a Taurus one and does some cleaning when setting model to None
        except:
            pass

        self.unregisterConfigurableItem(name, raiseOnError=False)
        self.removeDockWidget(panel)
        panel.setParent(None)
        panel.setAttribute(Qt.Qt.WA_DeleteOnClose)
        panel.close()
        self.debug('Panel "%s" removed' % name)

    def createPanel(self, widget, name, floating=False, registerconfig=True, custom=False,
                    permanent=False, icon=None, instrumentkey=None):
        '''
        Creates a panel containing the given widget.
        
        :param wiget: (QWidget) the widget to be contained in the panel
        :param name: (str) the name of the panel. It will be used in tabs as well as for configuration
        :param floating: (bool) whether the panel should be docked or floating. (see note below)
        :param registerconfig: (bool) if True, the panel will be registered as a delegate for configuration
        :param custom: (bool) if True the panel is to be considered a "custom panel"
        :param permanent: (bool) set this to True for panels that need to be recreated when restoring the app 
        :param icon: (QIcon) icon for the panel  
        :param instrumentkey: (str) name of an instrument to which this panel is to be associated
        
        :return: (DockWidgetPanel) the created panel
        
        .. note:: On a previous version, there was a mandatory parameter called
                  `area` (which accepted a Qt.DockWidgetArea or None as values)
                  this parameter has now been substituted by the keyword
                  argument `floating`. In order to provide backwards
                  compatibility, the "floating" keyword argument stays at the
                  same position as the old `area` argument and if a Qt.DockWidgetArea
                  value is given, it will be interpreted as floating=True (while if
                  `None` is passed, it will be interpreted as floating=False.
        '''

        #backwards compatibility:
        if not isinstance(floating, bool):
            self.info('Deprecation warning: please note that the "area" argument is deprecated. See TaurusGui.createPanel doc')
            floating = not(floating)

        name = unicode(name)
        if name in self.__panels:
            self.info('Panel with name "%s" already exists. Reusing.' % name)
            return self.__panels[name]

        # create a panel
        panel = DockWidgetPanel(None, widget, name, self)
        if len(self.__panels) == 0:
            self.addDockWidget(Qt.Qt.TopDockWidgetArea, panel)  #we will only place panels in this area
        else:
            self.tabifyDockWidget(self.__panels.values()[-1], panel)

        panel.setFloating(floating)

        #associate this panel with an instrument
        if instrumentkey is not None:
            if instrumentkey == self.IMPLICIT_ASSOCIATION:
                #see if there is an item whose name is the same as that of the panel
                for syn in self.__synoptics:
                    if name in syn.get_item_list():
                        self.setInstrumentAssociation(name, name)
                        break
            else:
                self.setInstrumentAssociation(instrumentkey, name)

        if icon is not None:
            panel.toggleViewAction().setIcon(icon)

        #set flags
        panel.setCustom(custom)
        panel.setPermanent(permanent)

        #register the panel for configuration
        if registerconfig:
            self.registerConfigDelegate(panel, name=name)
        self.__panels[name] = panel

        #connect the panel visibility changes
        self.connect(panel, Qt.SIGNAL('visibilityChanged(bool)'), self._onPanelVisibilityChanged)

        return panel

    def getPanel(self, name):
        '''get a panel object by name
        
        :return: (DockWidgetPanel)
        '''
        return self.__panels[unicode(name)]

    def getPanelNames(self):
        '''returns the names of existing panels
        
        :return: (list<str>)
        '''
        return copy.deepcopy(self.__panels.keys())

    def _setPermanentCustomPanels(self, permCustomPanels):
        '''creates empty panels for restoring custom panels.
        
        :param permCustomPanels: (list<str>) list of names of custom panels
        '''
        #first create the panels if they don't actually exist
        for name in permCustomPanels:
            if name not in self.__panels:
                self.createPanel(None, name, custom=True, permanent=True)

    def _getPermanentCustomPanels(self):
        ''' 
        returns a list of panel names for which the custom and permanent flags
        are True (i.e., those custom panels that should be stored in
        configuration and/or perspectives)
        
        :return: (list<str>) 
        '''
        return [n for n, p in self.__panels.iteritems() if (p.isCustom() and  p.isPermanent())]

    def updatePermanentCustomPanels(self, showAlways=True):
        '''
        Shows a dialog for selecting which custom panels should be permanently
        stored in the configuration. 
        
        :param showAlways: (bool) forces showing the dialog even if there are no new custom Panels  
        '''
        #check if there are some newly created panels that may be made permanent
        perm = self._getPermanentCustomPanels()
        temp = [n for n, p in self.__panels.iteritems() if (p.isCustom() and not p.isPermanent())]
        if len(temp) > 0 or showAlways:
            dlg = QDoubleListDlg(winTitle='Stored panels',
                     mainLabel='Select which of the panels should be stored',
                     label1='Temporary (to be discarded)', label2='Permanent (to be stored)',
                     list1=temp, list2=perm)
            result = dlg.exec_()
            if result == Qt.QDialog.Accepted:
                #update the permanent Custom Panels
                registered = self.getConfigurableItemNames()
                for name in dlg.getAll2():
                    if name not in registered:
                        self.__panels[name].setPermanent(True)
                        self.registerConfigDelegate(self.__panels[name], name)
                #unregister any panel that is temporary
                for name in dlg.getAll1():
                    self.__panels[name].setPermanent(False)
                    self.unregisterConfigurableItem(name, raiseOnError=False)

    def createCustomPanel(self, paneldesc=None):
        '''
        Creates a panel from a Panel Description and sets it as "custom panel".
        
        :param paneldesc: (PanelDescription) description of the panel to be created
                     
        .. seealso:: :meth:`createPanel`
        '''

        if paneldesc is None:
            from taurus.qt.qtgui.taurusgui import PanelDescriptionWizard
            paneldesc, ok = PanelDescriptionWizard.getDialog(self, extraWidgets=self._extraCatalogWidgets)
            if not ok:
                return
        w = paneldesc.getWidget(sdm=Qt.qApp.SDM, setModel=False)
        if hasattr(w, 'setCustomWidgetMap'):
            w.setCustomWidgetMap(self.getCustomWidgetMap())
        if paneldesc.model is not None:
            w.setModel(paneldesc.model)
        if isinstance(w, TaurusBaseComponent):
            w.setModifiableByUser(True)
            w.setModelInConfig(True)

        self.createPanel(w, paneldesc.name, floating=paneldesc.floating, custom=True,
                         registerconfig=False, instrumentkey=paneldesc.instrumentkey,
                         permanent=False)
        msg = 'Panel %s created. Drag items to it or use the context menu to customize it' % w.name
        self.emit(Qt.SIGNAL('newShortMessage'), msg)

    def createMainSynoptic(self, synopticname):
        '''
        Creates a synoptic panel and registers it as "SelectedInstrument" 
        reader and writer (allowing  selecting instruments from synoptic
        '''
        try:
            jdwFileName = os.path.join(self._confDirectory, synopticname)
            from taurus.qt.qtgui.graphic import TaurusJDrawSynopticsView
            synoptic = TaurusJDrawSynopticsView()
            synoptic.setModel(jdwFileName)
            self.__synoptics.append(synoptic)
        except Exception, e:
            #print repr(e)
            msg = 'Error loading synoptic file "%s".\nSynoptic won\'t be available' % jdwFileName
            self.error(msg)
            self.traceback(level=taurus.Info)
            result = Qt.QMessageBox.critical(self, 'Initialization error', '%s\n\n%s' % (msg, repr(e)) , Qt.QMessageBox.Abort | Qt.QMessageBox.Ignore)
            if result == Qt.QMessageBox.Abort:
                sys.exit()

        Qt.qApp.SDM.connectWriter("SelectedInstrument", synoptic, "graphicItemSelected(QString)")
        Qt.qApp.SDM.connectReader("SelectedInstrument", synoptic.selectGraphicItem)

        #find an unique (and short) name
        name = os.path.splitext(os.path.basename(synopticname))[0]
        if len(name) > 10:
            name = 'Syn'
        i = 2
        prefix = name
        while name in self.__panels:
            name = '%s_%i' % (prefix, i)
            i += 1

        synopticpanel = self.createPanel(synoptic, name, permanent=True,
                                         icon=getThemeIcon('image-x-generic'))
        toggleSynopticAction = synopticpanel.toggleViewAction()
        self.quickAccessToolBar.addAction(toggleSynopticAction)

    def createConsole(self, kernels):
        try:
            from taurus.qt.qtgui.console import TaurusConsole
        except ImportError:
            self.warning('Cannot import taurus.qt.qtgui.console. The Console Panel will not be available')
            return
        console = TaurusConsole(kernels=kernels)
        consolePanel = self.createPanel(console, "Console", permanent=True,
            icon=getThemeIcon('utilities-terminal'))
        toggleConsoleAction = consolePanel.toggleViewAction()
        self.quickAccessToolBar.addAction(toggleConsoleAction)

    def createInstrumentsFromPool(self, macroservername):
        '''
        Creates a list of instrument panel descriptions by gathering the info
        from the Pool. Each panel is a TaurusForm grouping together all those
        elements that belong to the same instrument according to the Pool info
        
        :return: (list<PanelDescription>)                 
        '''
        instrument_dict = {}
        try:
            ms = taurus.Device(macroservername)
            instruments = ms.getElementsOfType('Instrument')
            if instruments is None: raise
        except Exception, e:
            msg = 'Could not fetch Instrument list from "%s"' % macroservername
            self.error(msg)
            result = Qt.QMessageBox.critical(self, 'Initialization error', '%s\n\n%s' % (msg, repr(e)), Qt.QMessageBox.Abort | Qt.QMessageBox.Ignore)
            if result == Qt.QMessageBox.Abort:
                sys.exit()
            return []
        for i in instruments.values():
            i_name = i.full_name
            #i_name, i_unknown, i_type, i_pools = i.split()
            i_view = PanelDescription(i_name, classname='TaurusForm', floating=False, model=[])
            instrument_dict[i_name] = i_view

        from operator import attrgetter
        pool_elements = sorted(ms.getElementsWithInterface('Moveable').values(), key=attrgetter('name'))
        pool_elements += sorted(ms.getElementsWithInterface('ExpChannel').values(), key=attrgetter('name'))
        pool_elements += sorted(ms.getElementsWithInterface('IORegister').values(), key=attrgetter('name'))
        for elem in pool_elements:
            instrument = elem.instrument
            if instrument:
                i_name = instrument
                e_name = elem.full_name
                instrument_dict[i_name].model.append(e_name)
        #filter out empty panels
        ret = [instrument for instrument in instrument_dict.values() if len(instrument.model) > 0]
        return ret

    def __getVarFromXML(self, root, nodename, default=None):
        name = root.find(nodename)
        if name is None or name.text is None:
            return default
        else:
            return name.text

    def loadConfiguration(self, confname):
        '''Reads a configuration file
        
        :param confname: (str) the  name of module located in the PYTHONPATH
                         or in the conf subdirectory of the directory in which 
                         taurusgui.py file is installed.
                         This method will try to import <confname>.  If that fails, 
                         it will try to import "tgconf_<confname>.
                         Alternatively, confname can be the path to the configuration 
                         directory (not necessarily in the python path).
        '''

        #import the python config file
        try:
            if os.path.isdir(confname):  #if confname is a dir name
                import imp
                path, name = os.path.split(confname)
                name, ext = os.path.splitext(name)
                f, filename, data = imp.find_module(name, [path])
                conf = imp.load_module(name, f, filename, data)
            else:  #if confname is not a dir name, we assume it is a module name in the python path
                confsubdir = os.path.join(os.path.abspath(os.path.dirname(__file__)), 'conf')  #the path to a conf subdirectory of the place where taurusgui.py is
                oldpath = sys.path
                sys.path = [confsubdir] + sys.path  #add the conf subdirectory dir to the pythonpath
                try:
                    conf = __import__(confname)
                except ImportError:
                    altconfname = "tgconf_%s" % confname
                    try:
                        conf = __import__(altconfname)
                    except ImportError:
                        msg = 'cannot import %s or %s' % (confname, altconfname)
                        self.error(msg)
                        Qt.QMessageBox.critical(self, 'Initialization error', msg, Qt.QMessageBox.Abort)
                        sys.exit()
                sys.path = oldpath  #restore the previous sys.path
        except Exception, e:
            import traceback
            msg = 'Error loading configuration: %s' % traceback.format_exc()  #repr(e)
            self.error(msg)
            Qt.QMessageBox.critical(self, 'Initialization error', msg, Qt.QMessageBox.Abort)
            sys.exit()

        #In any case, once we have imported it we can get the configuration directory:
        self._confDirectory = os.path.dirname(conf.__file__)

        #Get the xml root node from the xml configuration file
        XML_CONFIG = getattr(conf, 'XML_CONFIG', None)
        if XML_CONFIG is None:
            self._xmlConfigFileName = None
        else:
            self._xmlConfigFileName = os.path.join(self._confDirectory, XML_CONFIG)
        xmlroot = etree.fromstring('<root></root>')  #default fallback (in case of I/O or parse errors)
        if XML_CONFIG is not None:
            try:
                xmlfname = os.path.join(self._confDirectory, XML_CONFIG)  # If a relative name was given, the conf directory will be used as base path
                xmlFile = open(xmlfname, 'r')
                xmlstring = xmlFile.read()
                xmlFile.close()
                xmlroot = etree.fromstring(xmlstring)
            except Exception, e:
                msg = 'Error reading the XML file: "%s"' % xmlfname
                self.error(msg)
                self.traceback(level=taurus.Info)
                result = Qt.QMessageBox.critical(self, 'Initialization error', '%s\nReason:"%s"' % (msg, repr(e)), Qt.QMessageBox.Abort | Qt.QMessageBox.Ignore)
                if result == Qt.QMessageBox.Abort:
                    sys.exit()

        #General Qt application settings and jorgs bar logos
        APPNAME = getattr(conf, 'GUI_NAME', self.__getVarFromXML(xmlroot, "GUI_NAME", confname))
        ORGNAME = getattr(conf, 'ORGANIZATION', self.__getVarFromXML(xmlroot, "ORGANIZATION", 'Taurus'))
        CUSTOMLOGO = getattr(conf, 'CUSTOM_LOGO', getattr(conf, 'LOGO', self.__getVarFromXML(xmlroot, "CUSTOM_LOGO", ':/taurus.png')))
        if CUSTOMLOGO.startswith(':'):
            customIcon = getIcon(CUSTOMLOGO)
        else:
            customIcon = Qt.QIcon(os.path.join(self._confDirectory, CUSTOMLOGO))
        Qt.qApp.setApplicationName(APPNAME)
        Qt.qApp.setOrganizationName(ORGNAME)
        Qt.QApplication.instance().basicConfig()

        ORGANIZATIONLOGO = getattr(conf, 'ORGANIZATION_LOGO', self.__getVarFromXML(xmlroot, "ORGANIZATION_LOGO", ':/logo.png'))
        ##
        if ORGANIZATIONLOGO.startswith(':'):
            organizationIcon = getIcon(ORGANIZATIONLOGO)
        else:
            organizationIcon = Qt.QIcon(os.path.join(self._confDirectory, ORGANIZATIONLOGO))

        #if required, enforce that only one instance of this GUI can be run
        SINGLEINSTANCE = getattr(conf, 'SINGLE_INSTANCE', (self.__getVarFromXML(xmlroot, "SINGLE_INSTANCE", 'True').lower() == 'true'))
        if SINGLEINSTANCE:
            if not self.checkSingleInstance():
                msg = 'Only one istance of %s is allowed to run the same time' % (APPNAME)
                self.error(msg)
                Qt.QMessageBox.critical(self, 'Multiple copies', msg, Qt.QMessageBox.Abort)
                sys.exit(1)

        #some initialization
        self.resetQSettings()
        self.setWindowTitle(APPNAME)
        self.setWindowIcon(customIcon)
        self.jorgsBar.addAction(organizationIcon, ORGNAME)
        self.jorgsBar.addAction(customIcon, APPNAME)

        #get custom widget catalog entries
        EXTRA_CATALOG_WIDGETS = getattr(conf, 'EXTRA_CATALOG_WIDGETS', [])  #@todo: support also loading from xml
        self._extraCatalogWidgets = []
        for classname, pixmapname in EXTRA_CATALOG_WIDGETS:
            if pixmapname and not pixmapname.startswith(":"):  # If a relative file name is given, the conf directory will be used as base path
                pixmapname = os.path.join(self._confDirectory, pixmapname)
            self._extraCatalogWidgets.append((classname, pixmapname))


        #manual panel
        MANUAL_URI = getattr(conf, 'MANUAL_URI', self.__getVarFromXML(xmlroot, "MANUAL_URI", None))
        if MANUAL_URI is not None:
            self.setHelpManualURI(MANUAL_URI)
            self.createPanel(self.helpManualBrowser, 'Manual', permanent=True,
                             icon=getThemeIcon('help-browser'))

        #configure the macro infrastructure
        MACROSERVER_NAME = getattr(conf, 'MACROSERVER_NAME', self.__getVarFromXML(xmlroot, "MACROSERVER_NAME", None))
        MACRO_PANELS = getattr(conf, 'MACRO_PANELS', self.__getVarFromXML(xmlroot, "MACRO_PANELS", True))
        if MACRO_PANELS and MACROSERVER_NAME is not None:  # macro infrastructure will only be created if MACROSERVER_NAME is set
            from taurus.qt.qtgui.taurusgui import MacroBroker
            self.__macroBroker = MacroBroker(self)
        if MACROSERVER_NAME:
            self.emit(Qt.SIGNAL("macroserverNameChanged"), MACROSERVER_NAME)

        DOOR_NAME = getattr(conf, 'DOOR_NAME', self.__getVarFromXML(xmlroot, "DOOR_NAME", ''))
        if DOOR_NAME:
            self.emit(Qt.SIGNAL("doorNameChanged"), DOOR_NAME)

        MACROEDITORS_PATH = getattr(conf, 'MACROEDITORS_PATH', self.__getVarFromXML(xmlroot, "MACROEDITORS_PATH", ''))
        if MACROEDITORS_PATH:
            from sardana.taurus.qt.qtgui.extra_macroexecutor.macroparameterseditor.macroparameterseditor import ParamEditorManager
            ParamEditorManager().parsePaths(MACROEDITORS_PATH)
            ParamEditorManager().browsePaths()

        #Synoptics
        SYNOPTIC = getattr(conf, 'SYNOPTIC', None)
        if isinstance(SYNOPTIC, basestring):  #old config file style
            self.warning('Deprecated usage of SYNOPTIC keyword (now it expects a list of paths). Please update your configuration file to: "SYNOPTIC=[\'%s\']".' % SYNOPTIC)
            SYNOPTIC = [SYNOPTIC]
        if SYNOPTIC is None:  #we look in the xml config file if not present in the python config
            SYNOPTIC = []
            node = xmlroot.find("SYNOPTIC")
            if (node is not None) and (node.text is not None):
                for child in node:
                    s = child.get("str")
                    if s is not None and len(s):  #we do not append empty strings
                        SYNOPTIC.append(s)
        for s in SYNOPTIC:
            self.createMainSynoptic(s)

        #Get panel descriptions from pool if required
        INSTRUMENTS_FROM_POOL = getattr(conf, 'INSTRUMENTS_FROM_POOL', (self.__getVarFromXML(xmlroot, "INSTRUMENTS_FROM_POOL", 'False').lower() == 'true'))
        if INSTRUMENTS_FROM_POOL:
            try: self.splashScreen().showMessage("Gathering Instrument info from Pool")
            except AttributeError: pass
            POOLINSTRUMENTS = self.createInstrumentsFromPool(MACROSERVER_NAME)  #auto create instruments from pool
        else:
            POOLINSTRUMENTS = []

        CONSOLE = getattr(conf, 'CONSOLE', self.__getVarFromXML(xmlroot, "CONSOLE", ['ipython']))
        if CONSOLE:
            self.createConsole(CONSOLE)

        #get custom panel descriptions from the python config file
        CUSTOM_PANELS = [obj for name, obj in inspect.getmembers(conf) if isinstance(obj, PanelDescription)]

        #add custom panel descriptions from xml config
        panelDescriptions = xmlroot.find("PanelDescriptions")
        if (panelDescriptions is not None):
            for child in panelDescriptions:
                if (child.tag == "PanelDescription"):
                    pd = PanelDescription.fromXml(etree.tostring(child))
                    if pd is not None:
                        CUSTOM_PANELS.append(pd)

        #create panels based on the panel descriptions gathered before
        for p in CUSTOM_PANELS + POOLINSTRUMENTS:
            try:
                try: self.splashScreen().showMessage("Creating panel %s" % p.name)
                except AttributeError: pass
                w = p.getWidget(sdm=Qt.qApp.SDM, setModel=False)
                if hasattr(w, 'setCustomWidgetMap'):
                    w.setCustomWidgetMap(self.getCustomWidgetMap())
                if p.model is not None:
                    w.setModel(p.model)
                if p.instrumentkey is None:
                    instrumentkey = self.IMPLICIT_ASSOCIATION
                registerconfig = p not in POOLINSTRUMENTS  #the pool instruments may change when the pool config changes, so we do not store their config
                #create a panel
                self.createPanel(w, p.name, floating=p.floating, registerconfig=registerconfig, instrumentkey=instrumentkey, permanent=True)
            except Exception, e:
                msg = 'Cannot create panel %s' % getattr(p, 'name', '__Unknown__')
                self.error(msg)
                self.traceback(level=taurus.Info)
                result = Qt.QMessageBox.critical(self, 'Initialization error', '%s\n\n%s' % (msg, repr(e)), Qt.QMessageBox.Abort | Qt.QMessageBox.Ignore)
                if result == Qt.QMessageBox.Abort:
                    sys.exit()

        #get custom toolbars descriptions from the python config file
        CUSTOM_TOOLBARS = [obj for name, obj in inspect.getmembers(conf) if isinstance(obj, ToolBarDescription)]

        #add custom toolbar descriptions from xml config
        toolBarDescriptions = xmlroot.find("ToolBarDescriptions")
        if (toolBarDescriptions is not None):
            for child in toolBarDescriptions:
                if (child.tag == "ToolBarDescription"):
                    d = ToolBarDescription.fromXml(etree.tostring(child))
                    if d is not None:
                        CUSTOM_TOOLBARS.append(d)

        #create toolbars based on the descriptions gathered before
        for d in CUSTOM_TOOLBARS:
            try:
                try: self.splashScreen().showMessage("Creating Toolbar %s" % d.name)
                except AttributeError: pass
                w = d.getWidget(sdm=Qt.qApp.SDM, setModel=False)
                if d.model is not None:
                    w.setModel(d.model)
                w.setWindowTitle(d.name)
                #add the toolbar to the window
                self.addToolBar(w)
                #add the toggleview action to the view menu
                self.viewToolBarsMenu.addAction(w.toggleViewAction())
                #register the toolbar as delegate if it supports it
                if isinstance(w, BaseConfigurableClass):
                    self.registerConfigDelegate(w, d.name)

            except Exception, e:
                msg = 'Cannot add toolbar %s' % getattr(d, 'name', '__Unknown__')
                self.error(msg)
                self.traceback(level=taurus.Info)
                result = Qt.QMessageBox.critical(self, 'Initialization error', '%s\n\n%s' % (msg, repr(e)), Qt.QMessageBox.Abort | Qt.QMessageBox.Ignore)
                if result == Qt.QMessageBox.Abort:
                    sys.exit()

        CUSTOM_APPLETS = []
        #for backwards compatibility
        MONITOR = getattr(conf, 'MONITOR', self.__getVarFromXML(xmlroot, "MONITOR", []))
        if MONITOR:
            CUSTOM_APPLETS.append(AppletDescription('monitor', classname='TaurusMonitorTiny', model=MONITOR))

        #get custom applet descriptions from the python config file
        CUSTOM_APPLETS += [obj for name, obj in inspect.getmembers(conf) if isinstance(obj, AppletDescription)]

        #add applet descriptions from xml config
        appletDescriptions = xmlroot.find("AppletDescriptions")
        if (appletDescriptions is not None):
            for child in appletDescriptions:
                if (child.tag == "AppletDescription"):
                    d = AppletDescription.fromXml(etree.tostring(child))
                    if d is not None:
                        CUSTOM_APPLETS.append(d)

        #create applet based on the descriptions gathered before
        for d in CUSTOM_APPLETS:
            try:
                try: self.splashScreen().showMessage("Creating applet %s" % d.name)
                except AttributeError: pass
                w = d.getWidget(sdm=Qt.qApp.SDM, setModel=False)
                if d.model is not None:
                    w.setModel(d.model)
                #add the widget to the applets toolbar
                self.jorgsBar.addWidget(w)
                #register the toolbar as delegate if it supports it
                if isinstance(w, BaseConfigurableClass):
                    self.registerConfigDelegate(w, d.name)
            except Exception, e:
                msg = 'Cannot add applet %s' % getattr(d, 'name', '__Unknown__')
                self.error(msg)
                self.traceback(level=taurus.Info)
                result = Qt.QMessageBox.critical(self, 'Initialization error', '%s\n\n%s' % (msg, repr(e)), Qt.QMessageBox.Abort | Qt.QMessageBox.Ignore)
                if result == Qt.QMessageBox.Abort:
                    sys.exit()

        #add external applications from both the python and the xml config files
        EXTERNAL_APPS = [obj for name, obj in inspect.getmembers(conf) if isinstance(obj, ExternalApp)]

        externalAppsNode = xmlroot.find("ExternalApps")
        if (externalAppsNode is not None):
            for child in externalAppsNode:
                if (child.tag == "ExternalApp"):
                    ea = ExternalApp.fromXml(etree.tostring(child))
                    if ea is not None:
                        EXTERNAL_APPS.append(ea)

        for a in EXTERNAL_APPS:
            self.addExternalAppLauncher(a.getAction())



        #get the "factory settings" filename. By default, it is called "default.ini" and resides in the configuration dir
        INIFILE = getattr(conf, 'INIFILE', self.__getVarFromXML(xmlroot, "INIFILE", "default.ini"))
        iniFileName = os.path.join(self._confDirectory, INIFILE)  #if a relative name is given, the conf dir is used as the root path

        #read the settings (or the factory settings if the regular file is not found)
        msg = "Loading previous state"
        if self.defaultConfigRecursionDepth >= 0:
            msg += " in Fail Proof mode"
        try: self.splashScreen().showMessage(msg)
        except AttributeError: pass
        self.loadSettings(factorySettingsFileName=iniFileName)

    def setLockView(self, locked):
        self.setModifiableByUser(not locked)

    def setModifiableByUser(self, modifiable):
        if modifiable:
            dwfeat = Qt.QDockWidget.AllDockWidgetFeatures
        else:
            dwfeat = Qt.QDockWidget.NoDockWidgetFeatures
        for panel in self.__panels.values():
            panel.toggleViewAction().setEnabled(modifiable)
            panel.setFeatures(dwfeat)
        for action in (self.newPanelAction, self.showAllPanelsAction, self.hideAllPanelsAction):
            action.setEnabled(modifiable)

        self._lockviewAction.setChecked(not modifiable)
        TaurusMainWindow.setModifiableByUser(self, modifiable)

    def onShortMessage(self, msg):
        ''' Slot to be called when there is a new short message. Currently, the only action 
        taken when there is a new message is to display it in the main window status bar.
        
        :param msg: (str) the short descriptive message to be handled 
        '''
        self.statusBar().showMessage(msg)

    def hideAllPanels(self):
        '''hides all current panels'''
        for panel in self.__panels.itervalues():
            panel.hide()

    def showAllPanels(self):
        '''shows all current panels'''
        for panel in self.__panels.itervalues():
            panel.show()

    def onShowAssociationDialog(self):
        '''launches the instrument-panel association dialog (modal)'''
        dlg = AssociationDialog(self)
        Qt.qApp.SDM.connectWriter("SelectedInstrument", dlg.ui.instrumentCB, "activated(QString)")
        dlg.exec_()
        Qt.qApp.SDM.disconnectWriter("SelectedInstrument", dlg.ui.instrumentCB, "activated(QString)")

    def getInstrumentAssociation(self, instrumentname):
        '''
        Returns the panel name associated to an instrument name 
        
        :param instrumentname: (str or None) The name of the instrument whose associated panel is wanted
                
        :return: (str or None) the associated panel name (or None).
        '''
        return self.__instrumentToPanelMap.get(instrumentname, None)

    def setInstrumentAssociation(self, instrumentname, panelname):
        '''
        Sets the panel name associated to an instrument 
        
        :param instrumentname: (str) The name of the instrument 
        :param panelname: (str or None) The name of the associated 
                          panel or None to remove the association 
                          for this instrument.
        '''
        instrumentname = unicode(instrumentname)
        #remove a previous association if it exists
        oldpanelname = self.__instrumentToPanelMap.get(instrumentname, None)
        self.__panelToInstrumentMap.pop(oldpanelname, None)

        #create the new association
        self.__instrumentToPanelMap[instrumentname] = panelname
        if panelname is not None:
            self.__panelToInstrumentMap[panelname] = instrumentname

    def getAllInstrumentAssociations(self):
        '''
        Returns the dictionary of instrument-panel associations
                
        :return: (dict<str,str>) a dict whose keys are the instruments known to the gui 
                 and whose values are the corresponding associated panels (or None).
        '''
        return copy.deepcopy(self.__instrumentToPanelMap)

    def setAllInstrumentAssociations(self, associationsdict, clearExisting=False):
        '''
        Sets the dictionary of instrument-panel associations. 
        By default, it keeps any existing association not present in the associationsdict.
        
        :param associationsdict: (dict<str,str>) a dict whose keys are the instruments names
                                 and whose values are the corresponding associated panels (or None)
        :param clearExisting: (bool) if True, the the existing asociations are cleared. 
                              If False (default) existing associations are 
                              updated with those in associationsdict
        '''
        if clearExisting:
            self.__instrumentToPanelMap = copy.deepcopy(associationsdict)
        else:
            self.__instrumentToPanelMap.update(copy.deepcopy(associationsdict))
        self.__panelToInstrumentMap = {}
        for k, v in self.__instrumentToPanelMap.iteritems():
            self.__panelToInstrumentMap[v] = k

    def _onPanelVisibilityChanged(self, visible):
        if visible:
            panelname = unicode(self.sender().objectName())
            instrumentname = self.__panelToInstrumentMap.get(panelname)
            if instrumentname is not None:
                self.emit(Qt.SIGNAL('SelectedInstrument'), instrumentname)

    def onSelectedInstrument(self, instrumentname):
        ''' Slot to be called when the selected instrument has changed (e.g. by user
        clicking in the synoptic)
        
        :param instrumentname: (str) The name that identifies the instrument.
        '''
        instrumentname = unicode(instrumentname)
        panelname = self.getInstrumentAssociation(instrumentname)
        self.setFocusToPanel(panelname)

    def setFocusToPanel(self, panelname):
        ''' Method that sets a focus for panel passed via an argument
        
        :param panelname: (str) The name that identifies the panel.
                               This name must be unique within the panels in the GUI.
        '''
        panelname = unicode(panelname)
        try:
            panel = self.__panels[panelname]
            panel.show()
            panel.setFocus()
            panel.raise_()
        except KeyError:
            pass

    def tabifyArea(self, area):
        ''' tabifies all panels in a given area.
        
        :param area: (Qt.DockWidgetArea)
        
        .. warning:: This method is deprecated
        '''
        raise DeprecationWarning('tabifyArea is no longer supported (now all panels reside in the same DockWidget Area)')
        panels = self.findPanelsInArea(area)
        if len(panels) < 2: return
        p0 = panels[0]
        for p in panels[1:]:
            self.tabifyDockWidget(p0, p)

    def findPanelsInArea(self, area):
        ''' returns all panels in the given area
        
        :param area: (QMdiArea, Qt.DockWidgetArea, 'FLOATING' or None). If
                     area=='FLOATING', the dockwidgets that are floating will be
                     returned.
        :param area:  (Qt.DockWidgetArea or str )
        
        .. warning:: This method is deprecated
        '''
        raise DeprecationWarning('findPanelsInArea is no longer supported (now all panels reside in the same DockWidget Area)')
        if area == 'FLOATING':
            return [p for p in self.__panels.values() if p.isFloating()]
        else:
            return [p for p in self.__panels.values() if self.dockWidgetArea(p) == area]

    @classmethod
    def getQtDesignerPluginInfo(cls):
        '''TaurusGui is not to be in designer '''
        return None

    def onShowManual(self, anchor=None):
        '''reimplemented from :class:`TaurusMainWindow` to show the manual in a panel (not just a dockwidget)'''
        self.setFocusToPanel('Manual')

    def onExportCurrentPanelConfiguration(self, fname=None):

        if fname is None:
            fname = self._xmlConfigFileName

        if self._xmlConfigFileName is None:
            xmlroot = etree.Element("taurusgui_config")
        else:
            try:
                f = open(self._xmlConfigFileName, 'r')
                xmlroot = etree.fromstring(f.read())
                f.close()
            except Exception, e:
                self.error('Cannot parse file "%s": %s', self._xmlConfigFileName, str(e))
                return

        #retrieve/create the PanelDescriptions node
        panelDescriptionsNode = xmlroot.find("PanelDescriptions")
        if panelDescriptionsNode is None:
            panelDescriptionsNode = etree.SubElement(xmlroot, "PanelDescriptions")

        #Get all custom panels
        dlg = QDoubleListDlg(winTitle='Export Panels to XML',
                             mainLabel='Select which of the custom panels you want to export as xml configuration',
                             label1='Not Exported', label2='Exported',
                             list1=[n for n, p in self.__panels.iteritems() if p.isCustom()], list2=[])
        result = dlg.exec_()
        if result != Qt.QDialog.Accepted:
            return
        exportlist = dlg.getAll2()

        #create xml for those to be exported
        registered = self.getConfigurableItemNames()
        for name in exportlist:
            panel = self.__panels[name]
            if name not in registered:
                panel.setPermanent(True)
                self.registerConfigDelegate(panel, name)
            panelxml = PanelDescription.fromPanel(panel).toXml()
            panelDescriptionsNode.append(etree.fromstring(panelxml))
        xml = etree.tostring(xmlroot, pretty_print=True)

        #write to file
        while True:
            if fname is None:
                fname = Qt.QFileDialog.getOpenFileName(self, "Open File", fname or self._confDirectory, self.tr("XML files (*.xml)"))
                if not fname:
                    return
            fname = str(fname)
            #backup the file
            if os.path.exists(fname):
                import shutil
                try:
                    bckname = "%s.orig" % fname
                    shutil.copy(fname, bckname)
                except:
                    self.warning("%s will be overwritten but I could not create a backup in %s", fname, bckname)
            #write the data
            try:
                f = open(fname, 'w')
                f.write(xml)
                f.close()
                break
            except Exception, e:
                msg = 'Cannot write to %s: %s' % (fname, str(e))
                self.error(msg)
                Qt.QMessageBox.warning(self, "I/O problem", msg + '\nChoose a different location.', Qt.QMessageBox.Ok, Qt.QMessageBox.NoButton)
                fname = None


        hint = "XML_CONFIG = %s" % os.path.relpath(fname, self._confDirectory)
        msg = 'Configuration written in %s' % fname
        self.info(msg)
        Qt.QMessageBox.information(self, "Configuration updated",
                                   msg + '\nMake sure that the .py configuration file in %s contains\n%s' % (self._confDirectory, hint),
                                   Qt.QMessageBox.Ok, Qt.QMessageBox.NoButton)

        return

    def showSDMInfo(self):
        '''pops up a dialog showing the current information from the Shared Data Manager'''
        #w = Qt.QMessageBox( self)
        text = 'Currently managing %i shared data objects:\n%s' % (len(Qt.qApp.SDM.activeDataUIDs()), ', '.join(Qt.qApp.SDM.activeDataUIDs()))
        nfo = Qt.qApp.SDM.info()
        w = Qt.QMessageBox (Qt.QMessageBox.Information, 'Shared Data Manager Information', text,
                             buttons=Qt.QMessageBox.Close, parent=self)
        w.setDetailedText(nfo)
        w.show()
        self.info(nfo)


#------------------------------------------------------------------------------
def main():
    import sys
    import taurus
    from taurus.core.util import argparse
    from taurus.qt.qtgui.application import TaurusApplication

    taurus.info('Starting execution of TaurusGui')

    parser = argparse.get_taurus_parser()
    parser.set_usage("%prog [options] confname")
    parser.set_description("The taurus GUI application")
    parser.add_option("", "--config-dir", dest="config_dir", default=None,
                  help="use the given configuration directory for initialization")
    parser.add_option("", "--new-gui", action="store_true", dest="new_gui", default=None,
                  help="launch a wizard for creating a new TaurusGUI application")
    parser.add_option("", "--fail-proof", action="store_true", dest="fail_proof", default=None,
                  help="launch in fail proof mode (it prevents potentially problematic configs from being loaded)")

    app = TaurusApplication(cmd_line_parser=parser, app_name="taurusgui",
                            app_version=taurus.Release.version)
    args = app.get_command_line_args()
    options = app.get_command_line_options()

    if options.new_gui:  #launch app settings wizard instead of taurusgui
        from taurus.qt.qtgui.taurusgui import AppSettingsWizard
        wizard = AppSettingsWizard()
        wizard.show()
        sys.exit(app.exec_())

    confname = options.config_dir
    if confname is None:
        if len(args) == 1:  #for backwards compat, we allow to specify the confname without the "--config-dir" parameter
            confname = args[0]
        else:
            parser.print_help(sys.stderr)
            sys.exit(1)

    if options.fail_proof:
        configRecursionDepth = 0
    else:
        configRecursionDepth = None

    gui = TaurusGui(None, confname=confname, configRecursionDepth=configRecursionDepth)

    gui.show()
    ret = app.exec_()

    taurus.info('Finished execution of TaurusGui')
    sys.exit(ret)


if __name__ == "__main__":
    main()
    #xmlTest()

<|MERGE_RESOLUTION|>--- conflicted
+++ resolved
@@ -30,14 +30,6 @@
 __docformat__ = 'restructuredtext'
 
 
-<<<<<<< HEAD
-import os, sys
-import weakref, inspect, copy
-
-from lxml import etree
-
-from taurus.qt import Qt
-=======
 import os
 import sys
 import copy
@@ -49,7 +41,6 @@
 import taurus
 from taurus.external.qt import Qt
 from taurus.qt.qtgui.resource import getIcon, getThemeIcon
->>>>>>> 77d319ab
 from taurus.qt.qtcore.configuration import BaseConfigurableClass
 from taurus.qt.qtcore.communication import SharedDataManager
 from taurus.qt.qtgui.util import TaurusWidgetFactory
@@ -58,11 +49,7 @@
 from taurus.qt.qtgui.taurusgui.utils import ExternalApp, PanelDescription, \
     ToolBarDescription, AppletDescription
 from taurus.qt.qtgui.panel import QDoubleListDlg
-<<<<<<< HEAD
-import taurus.qt.qtgui.resource
 from taurus.qt.qtgui.util.ui import UILoadable
-=======
->>>>>>> 77d319ab
 
 
 @UILoadable(with_ui='ui')
@@ -74,14 +61,7 @@
         if flags is None:
             flags = Qt.Qt.Widget
         Qt.QDialog.__init__(self, parent, flags)
-<<<<<<< HEAD
         self.loadUi()
-=======
-
-        from ui.ui_PanelAssociationsDlg import Ui_PanelAssociationsDlg
-        self.ui = Ui_PanelAssociationsDlg()
-        self.ui.setupUi(self)
->>>>>>> 77d319ab
 
         self.refresh()
         self.connect(self.ui.instrumentCB, Qt.SIGNAL('activated (QString)'), self.onInstrumentChanged)
