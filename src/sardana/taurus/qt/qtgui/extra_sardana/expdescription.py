#!/usr/bin/env python

##############################################################################
##
# This file is part of Sardana
##
# http://www.sardana-controls.org/
##
# Copyright 2011 CELLS / ALBA Synchrotron, Bellaterra, Spain
##
# Sardana is free software: you can redistribute it and/or modify
# it under the terms of the GNU Lesser General Public License as published by
# the Free Software Foundation, either version 3 of the License, or
# (at your option) any later version.
##
# Sardana is distributed in the hope that it will be useful,
# but WITHOUT ANY WARRANTY; without even the implied warranty of
# MERCHANTABILITY or FITNESS FOR A PARTICULAR PURPOSE.  See the
# GNU Lesser General Public License for more details.
##
# You should have received a copy of the GNU Lesser General Public License
# along with Sardana.  If not, see <http://www.gnu.org/licenses/>.
##
##############################################################################

"""This module provides widget for configuring the data acquisition and display of an experiment"""

__all__ = ["ExpDescriptionEditor"]


import json
from taurus.external.qt import Qt, QtCore, QtGui
import copy
import taurus
import taurus.core
from taurus.qt.qtgui.base import TaurusBaseWidget
from taurus.qt.qtgui import resource

from sardana.taurus.qt.qtcore.tango.sardana.model import SardanaBaseProxyModel, SardanaTypeTreeItem
from taurus.qt.qtgui.util.ui import UILoadable

# Using a plain model and filtering and checking 'Acquirable' in item.itemData().interfaces is more elegant, but things don't get properly sorted...
#from taurus.qt.qtcore.tango.sardana.model import SardanaElementPlainModel


def _to_fqdn(name, logger=None):
    """Helper to convert name into a FQDN URI reference. Works for devices
    and attributes.
    Prior to sardana 2.4.0 Pool element references were using not unique full
    names e.g. pc255:10000/motor/motctrl20/1. This helper converts them into
    FQDN URI references e.g. tango://pc255.cells.es:10000/motor/motctrl20/1.
    It is similarly solved for attribute names.
    """
    full_name = name
    # try to use Taurus 4 to retrieve FQDN URI name
    try:
        from taurus.core.tango.tangovalidator import TangoDeviceNameValidator
        try:
            full_name, _, _ = TangoDeviceNameValidator().getNames(name)
        # it is not a device try as an attribute
        except Exception:
            from taurus.core.tango.tangovalidator import \
                TangoAttributeNameValidator
            full_name, _, _ = TangoAttributeNameValidator().getNames(name)
    # if Taurus3 in use just continue
    except ImportError:
        pass
    if full_name != name and logger:
        msg = ("PQDN full name is deprecated in favor of FQDN full name. "
               "Re-apply pre-scan snapshot configuration in order to "
               "upgrade.")
        logger.warning(msg)
    return full_name


class SardanaAcquirableProxyModel(SardanaBaseProxyModel):
    #    ALLOWED_TYPES = 'Acquirable'
    #
    #    def filterAcceptsRow(self, sourceRow, sourceParent):
    #        sourceModel = self.sourceModel()
    #        idx = sourceModel.index(sourceRow, 0, sourceParent)
    #        item = idx.internalPointer()
    #        return 'Acquirable' in item.itemData().interfaces

    #    ALLOWED_TYPES = ['Motor', 'CTExpChannel', 'ZeroDExpChannel', 'OneDExpChannel',
    #                     'TwoDExpChannel', 'ComChannel', 'IORegister', 'PseudoMotor',
    #                     'PseudoCounter']

    from sardana.sardanadefs import ElementType, TYPE_ACQUIRABLE_ELEMENTS
    ALLOWED_TYPES = [ElementType[t] for t in TYPE_ACQUIRABLE_ELEMENTS]

    def filterAcceptsRow(self, sourceRow, sourceParent):
        sourceModel = self.sourceModel()
        idx = sourceModel.index(sourceRow, 0, sourceParent)
        treeItem = idx.internalPointer()
        if isinstance(treeItem, SardanaTypeTreeItem):
            return treeItem.itemData() in self.ALLOWED_TYPES
        return True


def find_diff(first, second):
    """
    Return a dict of keys that differ with another config object.  If a value
    is not found in one fo the configs, it will be represented by KEYNOTFOUND.
    :param first: Fist configuration to diff.
    :param second: Second configuration to diff.
    :return: Dict of Key => (first.val, second.val)
    """

    KEYNOTFOUNDIN1 = 'KeyNotFoundInRemote'
    KEYNOTFOUNDIN2 = 'KeyNotFoundInLocal'

    # The GUI can not change these keys. They are changed by the server.
    SKIPKEYS = ['_controller_name', 'description', 'timer', 'monitor', 'ndim',
                'source']

    # These keys can have a list as value.
    SKIPLIST = ['scanfile', 'plot_axes', 'prescansnapshot', 'shape']

    DICT_TYPES = [taurus.core.util.containers.CaselessDict, dict]
    diff = {}
    sd1 = set(first)
    sd2 = set(second)

    # Keys missing in the second dict
    for key in sd1.difference(sd2):
        if key in SKIPKEYS:
            continue
        diff[key] = (first[key], KEYNOTFOUNDIN2)
    # Keys missing in the first dict
    for key in sd2.difference(sd1):
        if key in SKIPKEYS:
            continue
        diff[key] = (KEYNOTFOUNDIN1, second[key])

    # Check for differences
    for key in sd1.intersection(sd2):
        if key in SKIPKEYS:
            continue
        value1 = first[key]
        value2 = second[key]
        if type(value1) in DICT_TYPES:
            try:
                idiff = find_diff(value1, value2)
            except Exception:
                idiff = 'Error on processing'
            if len(idiff) > 0:
                diff[key] = idiff
        elif type(value1) == list and key.lower() not in SKIPLIST:
            ldiff = []
            for v1, v2 in zip(value1, value2):
                try:
                    idiff = find_diff(v1, v2)
                except Exception:
                    idiff = 'Error on processing'
                ldiff.append(idiff)
            if len(ldiff) > 0:
                diff[key] = ldiff
        else:
            if value1 != value2:
                diff[key] = (first[key], second[key])
    return diff


@UILoadable(with_ui='ui')
class ExpDescriptionEditor(Qt.QWidget, TaurusBaseWidget):
    '''
    A widget for editing the configuration of a experiment (measurement groups,
    plot and storage parameters, etc).

    It receives a Sardana Door name as its model and gets/sets the configuration
    using the `ExperimentConfiguration` environmental variable for that Door.
    '''

    createExpConfChangedDialog = Qt.pyqtSignal()
    experimentConfigurationChanged = Qt.pyqtSignal(object)

    def __init__(self, parent=None, door=None, plotsButton=True,
                 autoUpdate=False):
        Qt.QWidget.__init__(self, parent)
        TaurusBaseWidget.__init__(self, 'ExpDescriptionEditor')
        self.loadUi()
        self.ui.buttonBox.setStandardButtons(
            Qt.QDialogButtonBox.Reset | Qt.QDialogButtonBox.Apply)
        self.ui.buttonBox.button(Qt.QDialogButtonBox.Reset).setText('Reload')

        newperspectivesDict = copy.deepcopy(
            self.ui.sardanaElementTree.KnownPerspectives)
        #newperspectivesDict[self.ui.sardanaElementTree.DftPerspective]['model'] = [SardanaAcquirableProxyModel, SardanaElementPlainModel]
        newperspectivesDict[self.ui.sardanaElementTree.DftPerspective][
            'model'][0] = SardanaAcquirableProxyModel
        # assign a copy because if just a key of this class memberwas modified,
        # all instances of this class would be affected
        self.ui.sardanaElementTree.KnownPerspectives = newperspectivesDict
        self.ui.sardanaElementTree._setPerspective(
            self.ui.sardanaElementTree.DftPerspective)

        self._localConfig = None
        self._originalConfiguration = None
        self._dirty = False
        self._dirtyMntGrps = set()

        self._warningWidget = None
        self._autoUpdate = False
        self.setAutoUpdate(autoUpdate)
        self.setContextMenuPolicy(Qt.Qt.ActionsContextMenu)
        self._autoUpdateAction = Qt.QAction("Auto update", self)
        self._autoUpdateAction.setCheckable(True)
        self.connect(self._autoUpdateAction, Qt.SIGNAL(
            "toggled(bool)"), self.setAutoUpdate)
        self.addAction(self._autoUpdateAction)
        self.registerConfigProperty(
            self.isAutoUpdate, self.setAutoUpdate, "autoUpdate")

        # Pending event variables
        self._expConfChangedDialog = None

        self.createExpConfChangedDialog.connect(
            self._createExpConfChangedDialog)
        self.ui.activeMntGrpCB.activated['QString'].connect(
            self.changeActiveMntGrp)
        self.ui.createMntGrpBT.clicked.connect(
            self.createMntGrp)
        self.ui.deleteMntGrpBT.clicked.connect(
            self.deleteMntGrp)
        self.ui.compressionCB.currentIndexChanged['int'].connect(
            self.onCompressionCBChanged)
        self.ui.pathLE.textEdited.connect(
            self.onPathLEEdited)
        self.ui.filenameLE.textEdited.connect(
            self.onFilenameLEEdited)
        self.ui.channelEditor.getQModel().dataChanged.connect(
            self._updateButtonBox)
        self.ui.channelEditor.getQModel().modelReset.connect(
            self._updateButtonBox)
        preScanList = self.ui.preScanList
        preScanList.dataChangedSignal.connect(self.onPreScanSnapshotChanged)
        self.ui.choosePathBT.clicked.connect(
            self.onChooseScanDirButtonClicked)

        self.__plotManager = None
        tooltip = "Show/Hide plots"

        # TODO: Disable show scan button since scan plot have to be
        # adapted to support QT5
        # --------------------------------------------------------------------
        from taurus.external.qt import PYQT4, QT_API
        if not PYQT4:
            self.debug('Show plots is only supported with PyQt4 for now')
            plotsButton = False
            tooltip = "Show/Hide plots is not ready for %s" % QT_API
        # --------------------------------------------------------------------

        icon = resource.getIcon(":/actions/view.svg")
<<<<<<< HEAD
        measGrpTab = self.ui.tabWidget.widget(0)
        self.togglePlotsAction = Qt.QAction(icon, "Show/Hide plots",
                                            measGrpTab)
        self.togglePlotsAction.setCheckable(True)
        self.togglePlotsAction.setChecked(False)
        self.togglePlotsAction.setEnabled(plotsButton)
        measGrpTab.addAction(self.togglePlotsAction)
        measGrpTab.setContextMenuPolicy(Qt.Qt.ActionsContextMenu)
        self.connect(self.togglePlotsAction, Qt.SIGNAL("toggled(bool)"),
                     self.onPlotsButtonToggled)
=======
        self.togglePlotsAction = Qt.QAction(icon, tooltip, self)
        self.togglePlotsAction.setCheckable(True)
        self.togglePlotsAction.setChecked(False)
        self.togglePlotsAction.setEnabled(plotsButton)
        self.addAction(self.togglePlotsAction)
        self.togglePlotsAction.toggled.connect(self.onPlotsButtonToggled)
>>>>>>> 1fd4f4f2
        self.ui.plotsButton.setDefaultAction(self.togglePlotsAction)

        if door is not None:
            self.setModel(door)

        self.ui.buttonBox.clicked.connect(self.onDialogButtonClicked)

        # Taurus Configuration properties and delegates
        self.registerConfigDelegate(self.ui.channelEditor)

    def setAutoUpdate(self, auto_update):
        if auto_update and not self._autoUpdate:
            self._warningWidget = self._getWarningWidget()
            self.ui.verticalLayout_3.insertWidget(0, self._warningWidget)
        if not auto_update and self._autoUpdate:
            self.ui.verticalLayout_3.removeWidget(self._warningWidget)
            self._warningWidget.deleteLater()
            self._warningWidget = None
        self._autoUpdate = auto_update

    def isAutoUpdate(self):
        return self._autoUpdate

    def _getWarningWidget(self):
        w = Qt.QWidget()
        layout = QtGui.QHBoxLayout()
        w.setLayout(layout)
        icon = QtGui.QIcon.fromTheme('dialog-warning')
        pixmap = QtGui.QPixmap(icon.pixmap(QtCore.QSize(32, 32)))
        label_icon = QtGui.QLabel()
        label_icon.setPixmap(pixmap)
        label = QtGui.QLabel('This experiment configuration dialog '
                             'updates automatically on external changes!')
        layout.addWidget(label_icon)
        layout.addWidget(label)
        layout.addStretch(1)
        return w

    def _getResumeText(self):
        msg_resume = '<p> Summary of changes: <ul>'
        mnt_grps = ''
        envs = ''
        for key in self._diff:
            if key == 'MntGrpConfigs':
                for names in self._diff['MntGrpConfigs']:
                    if mnt_grps != '':
                        mnt_grps += ', '
                    mnt_grps += '<b>{0}</b>'.format(names)
            else:
                if envs != '':
                    envs += ', '
                envs += '<b>{0}</b>'.format(key)
        values = ''
        if mnt_grps != '':
            values += '<li> Measurement Groups: {0}</li>'.format(mnt_grps)
        if envs != '':
            values += '<li> Enviroment variables: {0}</li>'.format(envs)

        msg_resume += values
        msg_resume += ' </ul> </p>'
        return msg_resume

    def _getDetialsText(self):
        msg_detials = 'Changes {key: [external, local], ...}\n'
        msg_detials += json.dumps(self._diff, sort_keys=True)
        return msg_detials

    def _createExpConfChangedDialog(self):
        msg_details = self._getDetialsText()
        msg_info = self._getResumeText()
        self._expConfChangedDialog = Qt.QMessageBox()
        self._expConfChangedDialog.setIcon(Qt.QMessageBox.Warning)
        self._expConfChangedDialog.setWindowTitle('External Changes')
        # text = '''
        # <p align='justify'>
        # The experiment configuration has been modified externally.<br/>
        # You can either:<br/> <l1><b>Load</b> the new configuration from the
        # door
        # (discarding local changes) or <b>Keep</b> your local configuration
        # (would eventually overwrite the external changes when applying).
        # </p>'''
        text = '''
        <p>The experiment configuration has been modified externally.
        You can either:
        <ul>
        <li><strong>Load </strong>the new configuration from the door
        (discarding local changes)</li>
        <li><strong>Keep </strong>your local configuration (would eventually
        overwrite the external changes when applying)</li>
        </ul></p>
        '''
        self._expConfChangedDialog.setText(text)
        self._expConfChangedDialog.setTextFormat(QtCore.Qt.RichText)
        self._expConfChangedDialog.setInformativeText(msg_info)
        self._expConfChangedDialog.setDetailedText(msg_details)
        self._expConfChangedDialog.setStandardButtons(Qt.QMessageBox.Ok |
                                                      Qt.QMessageBox.Cancel)
        btn_ok = self._expConfChangedDialog.button(Qt.QMessageBox.Ok)
        btn_ok.setText('Load')
        btn_cancel = self._expConfChangedDialog.button(Qt.QMessageBox.Cancel)
        btn_cancel.setText('Keep')
        result = self._expConfChangedDialog.exec_()
        self._expConfChangedDialog = None
        if result == Qt.QMessageBox.Ok:
            self._reloadConf(force=True)

    @QtCore.pyqtSlot()
    def _experimentConfigurationChanged(self):
        self._diff = ''
        try:
            self._diff = self._getDiff()
        except Exception as e:
            raise RuntimeError('Error on processing! {0}'.format(e))

        if len(self._diff) > 0:
            if self._autoUpdate:
                self._reloadConf(force=True)
            else:
                if self._expConfChangedDialog is None:
                    if hasattr(self, 'createExpConfChangedDialog'):
                        self.createExpConfChangedDialog.emit()
                else:
                    msg_details = self._getDetialsText()
                    msg_info = self._getResumeText()
                    self._expConfChangedDialog.setInformativeText(msg_info)
                    self._expConfChangedDialog.setDetailedText(msg_details)

    def _getDiff(self):
        door = self.getModelObj()
        if door is None:
            return []

        new_conf = door.getExperimentConfiguration()
        old_conf = self._localConfig
        return find_diff(new_conf, old_conf)

    def getModelClass(self):
        '''reimplemented from :class:`TaurusBaseWidget`'''
        return taurus.core.taurusdevice.TaurusDevice

    def onChooseScanDirButtonClicked(self):
        ret = Qt.QFileDialog.getExistingDirectory(
            self, 'Choose directory for saving files', self.ui.pathLE.text())
        if ret:
            self.ui.pathLE.setText(ret)
            self.ui.pathLE.emit.textEdited.emit(ret)

    def onDialogButtonClicked(self, button):
        role = self.ui.buttonBox.buttonRole(button)
        if role == Qt.QDialogButtonBox.ApplyRole:
            self.writeExperimentConfiguration(ask=False)
        elif role == Qt.QDialogButtonBox.ResetRole:
            self._reloadConf()

    def closeEvent(self, event):
        '''This event handler receives widget close events'''
        if self.isDataChanged():
            self.writeExperimentConfiguration(ask=True)
        Qt.QWidget.closeEvent(self, event)

    def setModel(self, model):
        '''reimplemented from :class:`TaurusBaseWidget`'''
        TaurusBaseWidget.setModel(self, model)
        self._reloadConf(force=True)
        # set the model of some child widgets
        door = self.getModelObj()
        if door is None:
            return
        # @todo: get the tghost from the door model instead
        tghost = taurus.Database().getNormalName()
        msname = door.macro_server.getFullName()
        self.ui.taurusModelTree.setModel(tghost)
        self.ui.sardanaElementTree.setModel(msname)
        door.experimentConfigurationChanged.connect(
            self._experimentConfigurationChanged)

    def _reloadConf(self, force=False):
        if not force and self.isDataChanged():
            op = Qt.QMessageBox.question(self, "Reload info from door",
                                         "If you reload, all current experiment configuration changes will be lost. Reload?",
                                         Qt.QMessageBox.Yes | Qt.QMessageBox.Cancel)
            if op != Qt.QMessageBox.Yes:
                return
        door = self.getModelObj()
        if door is None:
            return
        conf = door.getExperimentConfiguration()
        self._originalConfiguration = copy.deepcopy(conf)
        self.setLocalConfig(conf)
        self._setDirty(False)
        self._dirtyMntGrps = set()
        # set a list of available channels
        avail_channels = {}
        for ch_info in door.macro_server.getExpChannelElements().values():
            avail_channels[ch_info.full_name] = ch_info.getData()
        self.ui.channelEditor.getQModel().setAvailableChannels(avail_channels)
        # set a list of available triggers
        avail_triggers = {'software': {"name": "software"}}
        tg_elements = door.macro_server.getElementsOfType('TriggerGate')
        for tg_info in tg_elements.values():
            avail_triggers[tg_info.full_name] = tg_info.getData()
        self.ui.channelEditor.getQModel().setAvailableTriggers(avail_triggers)
        self.experimentConfigurationChanged.emit(copy.deepcopy(conf))


    def _setDirty(self, dirty):
        self._dirty = dirty
        self._updateButtonBox()

    def isDataChanged(self):
        """Tells if the local data has been modified since it was last refreshed

        :return: (bool) True if he local data has been modified since it was last refreshed
        """
        return bool(self._dirty or self.ui.channelEditor.getQModel().isDataChanged() or self._dirtyMntGrps)

    def _updateButtonBox(self, *args, **kwargs):
        self.ui.buttonBox.setEnabled(self.isDataChanged())

    def getLocalConfig(self):
        return self._localConfig

    def setLocalConfig(self, conf):
        '''gets a ExpDescription dictionary and sets up the widget'''

        self._localConfig = conf

        # set the Channel Editor
        activeMntGrpName = self._localConfig['ActiveMntGrp'] or ''
        if activeMntGrpName in self._localConfig['MntGrpConfigs']:
            mgconfig = self._localConfig['MntGrpConfigs'][activeMntGrpName]
            self.ui.channelEditor.getQModel().setDataSource(mgconfig)

        # set the measurement group ComboBox
        self.ui.activeMntGrpCB.clear()
        mntGrpLabels = []
        for _, mntGrpConf in self._localConfig['MntGrpConfigs'].items():
            # get labels to visualize names with lower and upper case
            mntGrpLabels.append(mntGrpConf['label'])
        self.ui.activeMntGrpCB.addItems(sorted(mntGrpLabels))
        idx = self.ui.activeMntGrpCB.findText(activeMntGrpName,
                                              # case insensitive find
                                              Qt.Qt.MatchFixedString)
        self.ui.activeMntGrpCB.setCurrentIndex(idx)

        # set the system snapshot list
        # I get it before clearing because clear() changes the _localConfig
        psl = self._localConfig.get('PreScanSnapshot')
        # TODO: For Taurus 4 compatibility
        psl_fullname = []
        for name, display in psl:
            name = _to_fqdn(name, self)
            psl_fullname.append((name, display))

        self.ui.preScanList.clear()
        self.ui.preScanList.addModels(psl_fullname)

        # other settings
        self.ui.filenameLE.setText(", ".join(self._localConfig['ScanFile']))
        self.ui.pathLE.setText(self._localConfig['ScanDir'] or '')
        self.ui.compressionCB.setCurrentIndex(
            self._localConfig['DataCompressionRank'] + 1)

    def writeExperimentConfiguration(self, ask=True):
        '''sends the current local configuration to the door

        :param ask: (bool) If True (default) prompts the user before saving.
        '''

        if ask:
            op = Qt.QMessageBox.question(self, "Save configuration?",
                                         'Do you want to save the current configuration?\n(if not, any changes will be lost)',
                                         Qt.QMessageBox.Yes | Qt.QMessageBox.No)
            if op != Qt.QMessageBox.Yes:
                return False

        conf = self.getLocalConfig()

        # make sure that no empty measurement groups are written
        for mgname, mgconfig in conf.get('MntGrpConfigs', {}).items():
            if mgconfig is not None and not mgconfig.get('controllers'):
                mglabel = mgconfig['label']
                Qt.QMessageBox.information(self, "Empty Measurement group",
                                           "The measurement group '%s' is empty. Fill it (or delete it) before applying" % mglabel,
                                           Qt.QMessageBox.Ok)
                self.changeActiveMntGrp(mgname)
                return False

        # check if the currently displayed mntgrp is changed
        if self.ui.channelEditor.getQModel().isDataChanged():
            self._dirtyMntGrps.add(self._localConfig['ActiveMntGrp'])

        door = self.getModelObj()
        door.setExperimentConfiguration(conf, mnt_grps=self._dirtyMntGrps)
        self._originalConfiguration = copy.deepcopy(conf)
        self._dirtyMntGrps = set()
        self.ui.channelEditor.getQModel().setDataChanged(False)
        self._setDirty(False)
        self.experimentConfigurationChanged.emit(copy.deepcopy(conf))
        return True

    @Qt.pyqtSlot('QString')
    def changeActiveMntGrp(self, activeMntGrpName):
        if self._localConfig is None:
            return
        if activeMntGrpName == self._localConfig['ActiveMntGrp']:
            return  # nothing changed
        if activeMntGrpName not in self._localConfig['MntGrpConfigs']:
            raise KeyError('Unknown measurement group "%s"' % activeMntGrpName)

        # add the previous measurement group to the list of "dirty" groups if
        # something was changed
        if self.ui.channelEditor.getQModel().isDataChanged():
            self._dirtyMntGrps.add(self._localConfig['ActiveMntGrp'])

        self._localConfig['ActiveMntGrp'] = activeMntGrpName

        i = self.ui.activeMntGrpCB.findText(activeMntGrpName,
                                            # case insensitive find
                                            Qt.Qt.MatchFixedString)
        self.ui.activeMntGrpCB.setCurrentIndex(i)
        mgconfig = self._localConfig['MntGrpConfigs'][activeMntGrpName]
        self.ui.channelEditor.getQModel().setDataSource(mgconfig)
        self._setDirty(True)

    def createMntGrp(self):
        '''creates a new Measurement Group'''

        if self._localConfig is None:
            return

        mntGrpName, ok = Qt.QInputDialog.getText(self, "New Measurement Group",
                                                 "Enter a name for the new measurement Group")
        if not ok:
            return
        mntGrpName = str(mntGrpName)

        # check that the given name is not an existing pool element
        ms = self.getModelObj().macro_server
        poolElementNames = [
            v.name for v in ms.getElementsWithInterface("PoolElement").values()]
        while mntGrpName in poolElementNames:
            Qt.QMessageBox.warning(self, "Cannot create Measurement group",
                                   "The name '%s' already is used for another pool element. Please Choose a different one." % mntGrpName,
                                   Qt.QMessageBox.Ok)
            mntGrpName, ok = Qt.QInputDialog.getText(self, "New Measurement Group",
                                                     "Enter a name for the new measurement Group",
                                                     Qt.QLineEdit.Normal,
                                                     mntGrpName)
            if not ok:
                return
            mntGrpName = str(mntGrpName)

        # check that the measurement group is not already in the localConfig
        if mntGrpName in self._localConfig['MntGrpConfigs']:
            Qt.QMessageBox.warning(self, "%s already exists" % mntGrpName,
                                   'A measurement group named "%s" already exists. A new one will not be created' % mntGrpName)
            return

        # add an empty configuration dictionary to the local config
        mgconfig = {'label': mntGrpName, 'controllers': {}}
        self._localConfig['MntGrpConfigs'][mntGrpName] = mgconfig
        # add the new measurement group to the list of "dirty" groups
        self._dirtyMntGrps.add(mntGrpName)
        # add the name to the combobox
        self.ui.activeMntGrpCB.addItem(mntGrpName)
        # make it the Active MntGrp
        self.changeActiveMntGrp(mntGrpName)

    def deleteMntGrp(self):
        '''creates a new Measurement Group'''
        activeMntGrpName = str(self.ui.activeMntGrpCB.currentText())
        op = Qt.QMessageBox.question(self, "Delete Measurement Group",
                                     "Remove the measurement group '%s'?" % activeMntGrpName,
                                     Qt.QMessageBox.Yes | Qt.QMessageBox.Cancel)
        if op != Qt.QMessageBox.Yes:
            return
        currentIndex = self.ui.activeMntGrpCB.currentIndex()
        if self._localConfig is None:
            return
        if activeMntGrpName not in self._localConfig['MntGrpConfigs']:
            raise KeyError('Unknown measurement group "%s"' % activeMntGrpName)

        # add the current measurement group to the list of "dirty" groups
        self._dirtyMntGrps.add(activeMntGrpName)

        self._localConfig['MntGrpConfigs'][activeMntGrpName] = None
        self.ui.activeMntGrpCB.setCurrentIndex(-1)
        self.ui.activeMntGrpCB.removeItem(currentIndex)
        self.ui.channelEditor.getQModel().setDataSource({})
        self._setDirty(True)

    @Qt.pyqtSlot('int')
    def onCompressionCBChanged(self, idx):
        if self._localConfig is None:
            return
        self._localConfig['DataCompressionRank'] = idx - 1
        self._setDirty(True)

    def onPathLEEdited(self, text):
        self._localConfig['ScanDir'] = str(text)
        self._setDirty(True)

    def onFilenameLEEdited(self, text):
        self._localConfig['ScanFile'] = [v.strip()
                                         for v in str(text).split(',')]
        self._setDirty(True)

    def onPreScanSnapshotChanged(self, items):
        door = self.getModelObj()
        ms = door.macro_server
        preScanList = []
        for e in items:
            nfo = ms.getElementInfo(e.src)
            if nfo is None:
                full_name = e.src
                display = e.display
            else:
                full_name = nfo.full_name
                display = nfo.name
            preScanList.append((full_name, display))
        self._localConfig['PreScanSnapshot'] = preScanList
        self._setDirty(True)

    def onPlotsButtonToggled(self, checked):
        if checked:
            from sardana.taurus.qt.qtgui.macrolistener import \
                DynamicPlotManager
            self.__plotManager = DynamicPlotManager(self)
            self.__plotManager.setModel(self.getModelName())
            self.experimentConfigurationChanged.connect(
                self.__plotManager.onExpConfChanged)
        else:
            self.experimentConfigurationChanged.disconnect(
                self.__plotManager.onExpConfChanged)
            self.__plotManager.removePanels()
            self.__plotManager.setModel(None)
            self.__plotManager = None


def demo(model=None, autoUpdate=False):
    """Experiment configuration"""
    #w = main_ChannelEditor()
    w = ExpDescriptionEditor(autoUpdate=autoUpdate)
    if model is None:
        from sardana.taurus.qt.qtgui.extra_macroexecutor import \
            TaurusMacroConfigurationDialog
        dialog = TaurusMacroConfigurationDialog(w)
        accept = dialog.exec_()
        if accept:
            model = str(dialog.doorComboBox.currentText())
    if model is not None:
        w.setModel(model)
    return w


def main():
    import sys
    import taurus.qt.qtgui.application
    Application = taurus.qt.qtgui.application.TaurusApplication

    app = Application.instance()
    owns_app = app is None
    if owns_app:
        import taurus.core.util.argparse
        parser = taurus.core.util.argparse.get_taurus_parser()
        parser.usage = "%prog [options] <door name>"
        parser.add_option('--auto-update', dest='auto_update',
                          action='store_true',
                          help='Set auto update of experiment configuration')
        app = Application(app_name="Exp. Description demo", app_version="1.0",
                          org_domain="Sardana", org_name="Tango community",
                          cmd_line_parser=parser)

    args = app.get_command_line_args()
    opt = app.get_command_line_options()

    if len(args) == 1:
        auto_update = opt.auto_update is not None
        w = demo(model=args[0], autoUpdate=auto_update)
    else:
        w = demo()
    w.show()

    if owns_app:
        sys.exit(app.exec_())
    else:
        return w


if __name__ == "__main__":
    main()<|MERGE_RESOLUTION|>--- conflicted
+++ resolved
@@ -252,25 +252,14 @@
         # --------------------------------------------------------------------
 
         icon = resource.getIcon(":/actions/view.svg")
-<<<<<<< HEAD
         measGrpTab = self.ui.tabWidget.widget(0)
-        self.togglePlotsAction = Qt.QAction(icon, "Show/Hide plots",
-                                            measGrpTab)
+        self.togglePlotsAction = Qt.QAction(icon, tooltip, self)
         self.togglePlotsAction.setCheckable(True)
         self.togglePlotsAction.setChecked(False)
         self.togglePlotsAction.setEnabled(plotsButton)
         measGrpTab.addAction(self.togglePlotsAction)
         measGrpTab.setContextMenuPolicy(Qt.Qt.ActionsContextMenu)
-        self.connect(self.togglePlotsAction, Qt.SIGNAL("toggled(bool)"),
-                     self.onPlotsButtonToggled)
-=======
-        self.togglePlotsAction = Qt.QAction(icon, tooltip, self)
-        self.togglePlotsAction.setCheckable(True)
-        self.togglePlotsAction.setChecked(False)
-        self.togglePlotsAction.setEnabled(plotsButton)
-        self.addAction(self.togglePlotsAction)
         self.togglePlotsAction.toggled.connect(self.onPlotsButtonToggled)
->>>>>>> 1fd4f4f2
         self.ui.plotsButton.setDefaultAction(self.togglePlotsAction)
 
         if door is not None:
