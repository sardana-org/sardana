--- conflicted
+++ resolved
@@ -726,7 +726,6 @@
         for index, value in zip(indexes, values):
             self._value_buffer[index] = value
 
-<<<<<<< HEAD
     def getValueRefObj(self):
         """Return ValueRef attribute event generator object.
 
@@ -754,7 +753,6 @@
         for index, value_ref in zip(indexes, value_refs):
             self._value_ref_buffer[index] = value_ref
 
-=======
     def _start(self, *args, **kwargs):
         self.Start()
 
@@ -778,7 +776,6 @@
 
     def getTimer(self):
         return self._getAttrValue('Timer')
->>>>>>> 85a8bb7f
 
     def getTimerObj(self):
         return self._getAttrEG('Timer')
