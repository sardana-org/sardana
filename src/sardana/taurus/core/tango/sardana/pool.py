#!/usr/bin/env python

##############################################################################
##
# This file is part of Sardana
##
# http://www.sardana-controls.org/
##
# Copyright 2011 CELLS / ALBA Synchrotron, Bellaterra, Spain
##
# Sardana is free software: you can redistribute it and/or modify
# it under the terms of the GNU Lesser General Public License as published by
# the Free Software Foundation, either version 3 of the License, or
# (at your option) any later version.
##
# Sardana is distributed in the hope that it will be useful,
# but WITHOUT ANY WARRANTY; without even the implied warranty of
# MERCHANTABILITY or FITNESS FOR A PARTICULAR PURPOSE.  See the
# GNU Lesser General Public License for more details.
##
# You should have received a copy of the GNU Lesser General Public License
# along with Sardana.  If not, see <http://www.gnu.org/licenses/>.
##
##############################################################################

"""The device pool submodule.
It contains specific part of sardana device pool"""


__all__ = ["InterruptException", "StopException", "AbortException",
           "BaseElement", "ControllerClass", "ControllerLibrary",
           "PoolElement", "Controller", "ComChannel", "ExpChannel",
           "CTExpChannel", "ZeroDExpChannel", "OneDExpChannel",
           "TwoDExpChannel", "PseudoCounter", "Motor", "PseudoMotor",
           "MotorGroup", "TriggerGate",
           "MeasurementGroup", "IORegister", "Instrument", "Pool",
           "registerExtensions", "getChannelConfigs"]

__docformat__ = 'restructuredtext'

import copy
import operator
import os
import sys
import time
import traceback
import weakref
import json
import numpy
import PyTango
import collections

from PyTango import DevState, AttrDataFormat, AttrQuality, DevFailed, \
    DeviceProxy, AttributeProxy
from taurus import Factory, Device
from taurus.core.taurusbasetypes import TaurusEventType

from taurus.core.tango.tangovalidator import TangoAttributeNameValidator
from taurus.core.util.log import Logger
from taurus.core.util.codecs import CodecFactory
from taurus.core.util.containers import CaselessDict
from taurus.core.util.event import EventGenerator, AttributeEventWait, \
    AttributeEventIterator
from taurus.core.tango import TangoDevice, FROM_TANGO_TO_STR_TYPE

from sardana import sardanacustomsettings
from .sardana import BaseSardanaElementContainer, BaseSardanaElement
from .motion import Moveable, MoveableSource

from sardana.pool import AcqSynchType
from sardana.taurus.core.tango.sardana import PlotType

Ready = Standby = DevState.ON
Counting = Acquiring = Moving = DevState.MOVING
Alarm = DevState.ALARM
Fault = DevState.FAULT

CHANGE_EVT_TYPES = TaurusEventType.Change, TaurusEventType.Periodic

MOVEABLE_TYPES = 'Motor', 'PseudoMotor', 'MotorGroup'

QUALITY = {
    AttrQuality.ATTR_VALID: 'VALID',
    AttrQuality.ATTR_INVALID: 'INVALID',
    AttrQuality.ATTR_CHANGING: 'CHANGING',
    AttrQuality.ATTR_WARNING: 'WARNING',
    AttrQuality.ATTR_ALARM: 'ALARM',
    None: 'UNKNOWN'
}


def _is_referable(channel):
    # Equivalent to ExpChannel.isReferable.
    # Use DeviceProxy instead of taurus to avoid crashes in Py3
    # See: tango-controls/pytango#292
    if isinstance(channel, str):
        channel = DeviceProxy(channel)
    return "valueref" in list(map(str.lower, channel.get_attribute_list()))


class InterruptException(Exception):
    pass


class StopException(InterruptException):
    pass


class AbortException(InterruptException):
    pass


class BaseElement(object):
    """ The base class for elements in the Pool (Pool itself, Motor,
    ControllerClass, ExpChannel all should inherit from this class directly or
    indirectly)
    """

    def __repr__(self):
        pd = self.getPoolData()
        return "{0}({1})".format(pd['type'], pd['full_name'])

    def __str__(self):
        return self.getName()

    def serialize(self):
        return self.getPoolData()

    def str(self, n=0):
        """Returns a sequence of strings representing the object in
        'consistent' way.
        Default is to return <name>, <controller name>, <axis>

        :param n: the number of elements in the tuple."""
        if n == 0:
            return CodecFactory.encode(('json'), self.serialize())
        return self._str_tuple[:n]

    def __lt__(self, o):
        return self.getPoolData()['full_name'] < o.getPoolData()['full_name']

    def getName(self):
        return self.getPoolData()['name']

    def getPoolObj(self):
        """Get reference to this object's Pool."""
        return self._pool_obj

    def getPoolData(self):
        """Get reference to this object's Pool data."""
        return self._pool_data


class ControllerClass(BaseElement):
    def __init__(self, **kw):
        self.__dict__.update(kw)
        self.path, self.f_name = os.path.split(self.file_name)
        self.lib_name, self.ext = os.path.splitext(self.f_name)

    def __repr__(self):
        pd = self.getPoolData()
        return "ControllerClass({0})".format(pd['full_name'])

    def getSimpleFileName(self):
        return self.f_name

    def getFileName(self):
        return self.file_name

    def getClassName(self):
        return self.getName()

    def getType(self):
        return self.getTypes()[0]

    def getTypes(self):
        return self.types

    def getLib(self):
        return self.f_name

    def getGender(self):
        return self.gender

    def getModel(self):
        return self.model

    def getOrganization(self):
        return self.organization

    def __lt__(self, o):
        if self.getType() != o.getType():
            return self.getType() < o.getType()
        if self.getGender() != o.getGender():
            return self.getGender() < o.getGender()
        return self.getClassName() < o.getClassName()


class ControllerLibrary(BaseElement):
    def __init__(self, **kw):
        self.__dict__.update(kw)

    def getType(self):
        return self.getTypes()[0]

    def getTypes(self):
        return self.type


class TangoAttributeEG(Logger, EventGenerator):
    """An event generator for a 'State' attribute"""

    def __init__(self, attr):
        self._attr = attr
        self.call__init__(Logger, 'EG', attr)
        event_name = '%s EG' % (attr.getParentObj().getNormalName())
        self.call__init__(EventGenerator, event_name)

        self._attr.addListener(self)

    def getAttribute(self):
        return self._attr

    def eventReceived(self, evt_src, evt_type, evt_value):
        """Event handler from Taurus"""
        if evt_type not in CHANGE_EVT_TYPES:
            return
        if evt_value is None:
            v = None
        else:
            v = evt_value.rvalue
            if hasattr(v, "magnitude"):
                v = v.magnitude
        EventGenerator.fireEvent(self, v)

    def read(self, force=False):
        try:
            last_val = self._attr.read(cache=not force).rvalue
            if hasattr(last_val, "magnitude"):
                last_val = last_val.magnitude
            self.last_val = last_val
        except:
            self.error("Read error")
            self.debug("Details:", exc_info=1)
            self.last_val = None
        return EventGenerator.read(self)

    def readValue(self, force=False):
        r = self.read(force=force)
        if r is None:
            # do a retry
            r = self.read(force=force)
        return r

    def write(self, value):
        self._attr.write(value, with_read=False)

    def __getattr__(self, name):
        return getattr(self._attr, name)


def reservedOperation(fn):
    def new_fn(*args, **kwargs):
        self = args[0]
        wr = self.getReservedWR()
        if wr is not None:
            if wr().isStopped():
                raise StopException("stopped before calling %s" % fn.__name__)
            elif wr().isAborted():
                raise AbortException("aborted before calling %s" % fn.__name__)
        try:
            return fn(*args, **kwargs)
        except:
            print("Exception occurred in reserved operation:"
                  " clearing events...")
            self._clearEventWait()
            raise

    return new_fn


def get_pool_for_device(db, device):
    server_devs = db.get_device_class_list(device.info().server_id)
    for dev_name, klass_name in zip(server_devs[0::2], server_devs[1::2]):
        if klass_name == "Pool":
            return Device(dev_name)


class PoolElement(BaseElement, TangoDevice):
    """Base class for a Pool element device."""

    def __init__(self, name, **kwargs):
        """PoolElement initialization."""
        self._reserved = None
        self._evt_wait = None
        self.__go_start_time = 0
        self.__go_end_time = 0
        self.__go_time = 0
        self._total_go_time = 0
        self.call__init__(TangoDevice, name, **kwargs)

        # dict<string, TangoAttributeEG>
        # key : the attribute name
        # value : the corresponding TangoAttributeEG
        self._attrEG = CaselessDict()

        # force the creation of a state attribute
        self.getStateEG()

    def _find_pool_obj(self):
        pool = get_pool_for_device(self.getParentObj(), self.getDeviceProxy())
        return pool

    def _find_pool_data(self):
        pool = self._find_pool_obj()
        return pool.getElementInfo(self.getFullName())._data

    # Override BaseElement.getPoolObj because the reference to pool object may
    # not be filled. This reference is filled when the element is obtained
    # using Pool.getObject. If one obtain the element directly using Taurus
    # e.g. mot = taurus.Device(<mot_name>) it won't be filled. In this case
    # look for the pool object using the database information.
    def getPoolObj(self):
        try:
            return self._pool_obj
        except AttributeError:
            self._pool_obj = self._find_pool_obj()
            return self._pool_obj

    # Override BaseElement.getPoolData because the reference to pool data may
    # not be filled. This reference is filled when the element is obtained
    # using Pool.getPoolData. If one obtain the element directly using Taurus
    # e.g. mot = taurus.Device(<mot_name>) it won't be filled. In this case
    # look for the pool object and its data using the database information.
    def getPoolData(self):
        try:
            return self._pool_data
        except AttributeError:
            self._pool_data = self._find_pool_data()
            return self._pool_data

    def cleanUp(self):
        TangoDevice.cleanUp(self)
        self._reserved = None
        f = self.factory()

        attr_map = self._attrEG
        for attr_name in list(attr_map.keys()):
            attrEG = attr_map.pop(attr_name)
            attr = attrEG.getAttribute()
            attrEG = None
            f.removeExistingAttribute(attr)

    def reserve(self, obj):
        if obj is None:
            self._reserved = None
            return
        self._reserved = weakref.ref(obj, self._unreserveCB)

    def _unreserveCB(self, obj):
        self.unreserve()

    def unreserve(self):
        self._reserved = None

    def isReserved(self, obj=None):
        if obj is None:
            return self._reserved is not None
        else:
            o = self._reserved()
            return o == obj

    def getReservedWR(self):
        return self._reserved

    def getReserved(self):
        if self._reserved is None:
            return None
        return self._reserved()

    def dump_attributes(self):
        attr_names = self.get_attribute_list()
        req_id = self.read_attributes_asynch(attr_names)
        return self.read_attributes_reply(req_id, 2000)

    def _getAttrValue(self, name, force=False):
        attrEG = self._getAttrEG(name)
        if attrEG is None:
            return None
        return attrEG.readValue(force=force)

    def _getAttrEG(self, name):
        attrEG = self.getAttrEG(name)
        if attrEG is None:
            attrEG = self._createAttribute(name)
        return attrEG

    def _createAttribute(self, name):
        attrObj = self.getAttribute(name)
        if attrObj is None:
            self.warning("Unable to create attribute %s" % name)
            return None, None
        attrEG = TangoAttributeEG(attrObj)
        self._attrEG[name] = attrEG
        return attrEG

    def _getEventWait(self):
        if self._evt_wait is None:
            # create an object that waits for attribute events.
            # each time we use it we have to connect and disconnect to an
            # attribute
            self._evt_wait = AttributeEventWait()
        return self._evt_wait

    def _clearEventWait(self):
        self._evt_wait = None

    def getStateEG(self):
        return self._getAttrEG('state')

    def getControllerName(self):
        return self.getControllerObj().name

    def getControllerObj(self):
        full_ctrl_name = self.getPoolData()['controller']
        return self.getPoolObj().getObj(full_ctrl_name, "Controller")

    def getAxis(self):
        return self.getPoolData()['axis']

    def getType(self):
        return self.getPoolData()['type']

    def waitReady(self, timeout=None):
        return self.getStateEG().waitEvent(Moving, equal=False,
                                           timeout=timeout)

    def getAttrEG(self, name):
        """Returns the TangoAttributeEG object"""
        return self._attrEG.get(name)

    def getAttrObj(self, name):
        """Returns the taurus.core.tangoattribute.TangoAttribute object"""
        attrEG = self._attrEG.get(name)
        if attrEG is None:
            return None
        return attrEG.getAttribute()

    def getInstrumentObj(self):
        return self._getAttrEG('instrument')

    def getInstrumentName(self, force=False):
        instr_name = self._getAttrValue('instrument', force=force)
        if not instr_name:
            return ''
        # instr_name = instr_name[:instr_name.index('(')]
        return instr_name

    def setInstrumentName(self, instr_name):
        self.getInstrumentObj().write(instr_name)

    def getInstrument(self):
        instr_name = self.getInstrumentName()
        if not instr_name:
            return None
        return self.getPoolObj().getObj("Instrument", instr_name)

    @reservedOperation
    def start(self, *args, **kwargs):
        evt_wait = self._getEventWait()
        evt_wait.connect(self.getAttribute("state"))
        evt_wait.lock()
        try:
            evt_wait.waitEvent(DevState.MOVING, equal=False)
            self.__go_time = 0
            self.__go_start_time = ts1 = time.time()
            self._start(*args, **kwargs)
            ts2 = time.time()
            evt_wait.waitEvent(DevState.MOVING, after=ts1)
        except:
            evt_wait.disconnect()
            raise
        finally:
            evt_wait.unlock()
        ts2 = evt_wait.getRecordedEvents().get(DevState.MOVING, ts2)
        return (ts2,)

    def waitFinish(self, timeout=None, id=None):
        """Wait for the operation to finish

        :param timeout: optional timeout (seconds)
        :type timeout: float
        :param id: id of the opertation returned by start
        :type id: tuple(float)
        """
        # Due to taurus-org/taurus #573 we need to divide the timeout
        # in two intervals
        if timeout is not None:
            timeout = timeout / 2
        if id is not None:
            id = id[0]
        evt_wait = self._getEventWait()
        evt_wait.lock()
        try:
            evt_wait.waitEvent(DevState.MOVING, after=id, equal=False,
                               timeout=timeout, retries=1)
        finally:
            self.__go_end_time = time.time()
            self.__go_time = self.__go_end_time - self.__go_start_time
            evt_wait.unlock()
            evt_wait.disconnect()

    @reservedOperation
    def go(self, *args, **kwargs):
        self._total_go_time = 0
        start_time = time.time()
        eid = self.start(*args, **kwargs)
        timeout = kwargs.get('timeout')
        self.waitFinish(id=eid, timeout=timeout)
        self._total_go_time = time.time() - start_time

    def getLastGoTime(self):
        """Returns the time it took for last go operation"""
        return self.__go_time

    def getTotalLastGoTime(self):
        """Returns the time it took for last go operation, including dead time
        to prepare, wait for events, etc"""
        return self._total_go_time

    def abort(self, wait_ready=True, timeout=None):
        state = self.getStateEG()
        state.lock()
        try:
            self.command_inout("Abort")
            if wait_ready:
                self.waitReady(timeout=timeout)
        finally:
            state.unlock()

    def stop(self, wait_ready=True, timeout=None):
        state = self.getStateEG()
        state.lock()
        try:
            self.command_inout("Stop")
            if wait_ready:
                self.waitReady(timeout=timeout)
        finally:
            state.unlock()

    def information(self, tab='    '):
        msg = self._information(tab=tab)
        return "\n".join(msg)

    def _information(self, tab='    '):
        indent = "\n" + tab + 10 * ' '
        msg = [self.getName() + ":"]
        try:
            state_value = self.stateObj.read().rvalue
            # state_value is DevState enumeration (IntEnum)
            state = state_value.name.capitalize()
        except DevFailed as df:
            if len(df.args):
                state = df.args[0].desc
            else:
                e_info = sys.exc_info()[:2]
                state = traceback.format_exception_only(*e_info)
        except:
            e_info = sys.exc_info()[:2]
            state = traceback.format_exception_only(*e_info)
        try:
            msg.append(tab + "   State: " + state)
        except TypeError:
            msg.append(tab + "   State: " + state[0])

        try:
            e_info = sys.exc_info()[:2]
            status = self.status()
            status = status.replace('\n', indent)
        except DevFailed as df:
            if len(df.args):
                status = df.args[0].desc
            else:
                e_info = sys.exc_info()[:2]
                status = traceback.format_exception_only(*e_info)
        except:
            e_info = sys.exc_info()[:2]
            status = traceback.format_exception_only(*e_info)
        msg.append(tab + "  Status: " + status)

        return msg


class Controller(PoolElement):
    """ Class encapsulating Controller functionality."""

    def __init__(self, name, **kw):
        """PoolElement initialization."""
        self.call__init__(PoolElement, name, **kw)

    def getModuleName(self):
        return self.getPoolData()['module']

    def getClassName(self):
        return self.getPoolData()['klass']

    def getTypes(self):
        return self.getPoolData()['types']

    def getMainType(self):
        return self.getPoolData()['main_type']

    def addElement(self, elem):
        axis = elem.getAxis()
        self._elems[axis] = elem
        self._last_axis = max(self._last_axis, axis)

    def removeElement(self, elem):
        axis = elem.getAxis()
        del self._elems[elem.getAxis()]
        if axis == self._last_axis:
            self._last_axis = max(self._elems)

    def getElementByAxis(self, axis):
        pool = self.getPoolObj()
        for _, elem in \
                list(pool.getElementsOfType(self.getMainType()).items()):
            if (elem.controller != self.getFullName() or
                    elem.getAxis() != axis):
                continue
            return elem

    def getElementByName(self, name):
        pool = self.getPoolObj()
        for _, elem in \
                list(pool.getElementsOfType(self.getMainType()).items()):
            if (elem.controller != self.getFullName() or
                    elem.getName() != name):
                continue
            return elem

    def getUsedAxes(self):
        """Return axes in use by this controller

        :return: list of axes
        :rtype: list<int>
        """

        pool = self.getPoolObj()
        axes = []
        for _, elem in \
                list(pool.getElementsOfType(self.getMainType()).items()):
            if elem.controller != self.getFullName():
                continue
            axes.append(elem.getAxis())
        return sorted(axes)

    def getUsedAxis(self):
        msg = ("getUsedAxis is deprecated since version 2.5.0. ",
               "Use getUsedAxes instead.")
        self.warning(msg)
        self.getUsedAxes()

    def getLastUsedAxis(self):
        """Return the last used axis (the highest axis) in this controller

        :return: last used axis
        :rtype: int or None
        """
        used_axes = self.getUsedAxes()
        if len(used_axes) == 0:
            return None
        return max(used_axes)

    def __lt__(self, o):
        return self.getName() < o.getName()


class ComChannel(PoolElement):
    """ Class encapsulating CommunicationChannel functionality."""
    pass


class ExpChannel(PoolElement):
    """ Class encapsulating ExpChannel functionality."""

    def __init__(self, name, **kw):
        """ExpChannel initialization."""
        self.call__init__(PoolElement, name, **kw)
        self._last_integ_time = None
        self._last_value_ref_pattern = None
        self._last_value_ref_enabled = None

        self._value_buffer = {}
        self._value_buffer_cb = None
        codec_name = getattr(sardanacustomsettings, "VALUE_BUFFER_CODEC")
        self._value_buffer_codec = CodecFactory().getCodec(codec_name)

        self._value_ref_buffer = {}
        self._value_ref_buffer_cb = None
        codec_name = getattr(sardanacustomsettings, "VALUE_REF_BUFFER_CODEC")
        self._value_ref_buffer_codec = CodecFactory().getCodec(codec_name)

    def isReferable(self):
        if "valueref" in list(map(str.lower, self.get_attribute_list())):
            return True
        return False

    def getIntegrationTime(self):
        return self._getAttrValue('IntegrationTime')

    def getIntegrationTimeObj(self):
        return self._getAttrEG('IntegrationTime')

    def setIntegrationTime(self, integ_time):
        self.getIntegrationTimeObj().write(integ_time)

    def putIntegrationTime(self, integ_time):
        if self._last_integ_time == integ_time:
            return
        self._last_integ_time = integ_time
        self.getIntegrationTimeObj().write(integ_time)

    def getValueObj_(self):
        """Retrurns Value attribute event generator object.

        :return: Value attribute event generator
        :rtype: TangoAttributeEG

        ..todo:: When support to Taurus 3 will be dropped provide getValueObj.
        Taurus 3 TaurusDevice class already uses this name.
        """
        return self._getAttrEG('value')

    def getValue(self, force=False):
        return self._getAttrValue('value', force=force)

    def getValueBufferObj(self):
        return self._getAttrEG('valuebuffer')

    def getValueBuffer(self):
        return self._value_buffer

    def valueBufferChanged(self, value_buffer):
        if value_buffer is None:
            return
        _, value_buffer = self._value_buffer_codec.decode(value_buffer)
        indexes = value_buffer["index"]
        values = value_buffer["value"]
        for index, value in zip(indexes, values):
            self._value_buffer[index] = value

    def getValueRefObj(self):
        """Return ValueRef attribute event generator object.

        :return: ValueRef attribute event generator
        :rtype: TangoAttributeEG
        """
        return self._getAttrEG('value')

    def getValueRef(self, force=False):
        return self._getAttrValue('valueref', force=force)

    def getValueRefBufferObj(self):
        return self._getAttrEG('valuerefbuffer')

    def getValueRefBuffer(self):
        return self._value_ref_buffer

    def valueBufferRefChanged(self, value_ref_buffer):
        if value_ref_buffer is None:
            return
        _, value_ref_buffer = self._value_ref_buffercodec.decode(
            value_ref_buffer)
        indexes = value_ref_buffer["index"]
        value_refs = value_ref_buffer["value_ref"]
        for index, value_ref in zip(indexes, value_refs):
            self._value_ref_buffer[index] = value_ref

    def getValueRefPattern(self):
        return self._getAttrValue('ValueRefPattern')

    def getValueRefPatternObj(self):
        return self._getAttrEG('ValueRefPattern')

    def setValueRefPattern(self, value_ref_pattern):
        self.getValueRefPatternObj().write(value_ref_pattern)

    def putValueRefPattern(self, value_ref_pattern):
        if self._last_value_ref_pattern == value_ref_pattern:
            return
        self._last_value_ref_pattern = value_ref_pattern
        self.getValueRefPatternObj().write(value_ref_pattern)

    def isValueRefEnabled(self):
        return self._getAttrValue('ValueRefEnabled')

    def getValueRefEnabledObj(self):
        return self._getAttrEG('ValueRefEnabled')

    def setValueRefEnabled(self, value_ref_enabled):
        self.getValueRefEnabledObj().write(value_ref_enabled)

    def putValueRefEnabled(self, value_ref_enabled):
        if self._last_value_ref_enabled == value_ref_enabled:
            return
        self._last_value_ref_enabled = value_ref_enabled
        self.getValueRefEnabledObj().write(value_ref_enabled)

    def _start(self, *args, **kwargs):
        self.Start()

    def go(self, *args, **kwargs):
        """Count and report count result.

        Configuration measurement, then start and wait until finish.

        .. note::
            The count (go) method API is partially experimental (value
            references may be changed to values whenever possible in the
            future). Backwards incompatible changes may occur if deemed
            necessary by the core developers.

        :return: state and value (or value reference - experimental)
        :rtype: :obj:`tuple`
        """
        start_time = time.time()
        integration_time = args[0]
        self.putIntegrationTime(integration_time)
        PoolElement.go(self)
        state = self.getStateEG().readValue()
        if self.isReferable() and self.isValueRefEnabled():
            result = self.getValueRef()
        else:
            result = self.getValue()
        ret = state, result
        self._total_go_time = time.time() - start_time
        return ret

    startCount = PoolElement.start
    waitCount = PoolElement.waitFinish
    count = go
    stopCount = PoolElement.abort
    stop = PoolElement.stop


class TimerableExpChannel(ExpChannel):

    def getTimer(self):
        return self._getAttrValue('Timer')

    def getTimerObj(self):
        return self._getAttrEG('Timer')

    def setTimer(self, timer):
        self.getTimerObj().write(timer)


class CTExpChannel(TimerableExpChannel):
    """ Class encapsulating CTExpChannel functionality."""
    pass


class ZeroDExpChannel(ExpChannel):
    """ Class encapsulating ZeroDExpChannel functionality."""
    pass


class OneDExpChannel(TimerableExpChannel):
    """ Class encapsulating OneDExpChannel functionality."""
    pass


class TwoDExpChannel(TimerableExpChannel):
    """ Class encapsulating TwoDExpChannel functionality."""
    pass


class PseudoCounter(ExpChannel):
    """ Class encapsulating PseudoCounter functionality."""
    pass


class TriggerGate(PoolElement):
    """ Class encapsulating TriggerGate functionality."""
    pass


class Motor(PoolElement, Moveable):
    """ Class encapsulating Motor functionality."""

    def __init__(self, name, **kw):
        """PoolElement initialization."""
        self.call__init__(PoolElement, name, **kw)
        self.call__init__(Moveable)

    def getPosition(self, force=False):
        return self._getAttrValue('position', force=force)

    def getDialPosition(self, force=False):
        return self._getAttrValue('dialposition', force=force)

    def getVelocity(self, force=False):
        return self._getAttrValue('velocity', force=force)

    def getAcceleration(self, force=False):
        return self._getAttrValue('acceleration', force=force)

    def getDeceleration(self, force=False):
        return self._getAttrValue('deceleration', force=force)

    def getBaseRate(self, force=False):
        return self._getAttrValue('base_rate', force=force)

    def getBacklash(self, force=False):
        return self._getAttrValue('backlash', force=force)

    def getLimitSwitches(self, force=False):
        return self._getAttrValue('limit_switches', force=force)

    def getOffset(self, force=False):
        return self._getAttrValue('offset', force=force)

    def getStepPerUnit(self, force=False):
        return self._getAttrValue('step_per_unit', force=force)

    def getSign(self, force=False):
        return self._getAttrValue('Sign', force=force)

    def getSimulationMode(self, force=False):
        return self._getAttrValue('SimulationMode', force=force)

    def getPositionObj(self):
        return self._getAttrEG('position')

    def getDialPositionObj(self):
        return self._getAttrEG('dialposition')

    def getVelocityObj(self):
        return self._getAttrEG('velocity')

    def getAccelerationObj(self):
        return self._getAttrEG('acceleration')

    def getDecelerationObj(self):
        return self._getAttrEG('deceleration')

    def getBaseRateObj(self):
        return self._getAttrEG('base_rate')

    def getBacklashObj(self):
        return self._getAttrEG('backlash')

    def getLimitSwitchesObj(self):
        return self._getAttrEG('limit_switches')

    def getOffsetObj(self):
        return self._getAttrEG('offset')

    def getStepPerUnitObj(self):
        return self._getAttrEG('step_per_unit')

    def getSimulationModeObj(self):
        return self._getAttrEG('step_per_unit')

    def setVelocity(self, value):
        return self.getVelocityObj().write(value)

    def setAcceleration(self, value):
        return self.getAccelerationObj().write(value)

    def setDeceleration(self, value):
        return self.getDecelerationObj().write(value)

    def setBaseRate(self, value):
        return self.getBaseRateObj().write(value)

    def setBacklash(self, value):
        return self.getBacklashObj().write(value)

    def setOffset(self, value):
        return self.getOffsetObj().write(value)

    def setStepPerUnit(self, value):
        return self.getStepPerUnitObj().write(value)

    def setSign(self, value):
        return self.getSignObj().write(value)

    # -~-~-~-~-~-~-~-~-~-~-~-~-~-~-~-~-~-~-~-~-~-~-~-~-~-~-~-~-~-~-~-~-~-~-~-~-
    # Moveable interface
    #

    def _start(self, *args, **kwargs):
        new_pos = args[0]
        if isinstance(new_pos, collections.Sequence):
            new_pos = new_pos[0]
        try:
            self.write_attribute('position', new_pos)
        except DevFailed as df:
            for err in df.args:
                if err.reason == 'API_AttrNotAllowed':
                    raise RuntimeError('%s is already moving' % self)
                else:
                    raise
        self.final_pos = new_pos

    def go(self, *args, **kwargs):
        start_time = time.time()
        PoolElement.go(self, *args, **kwargs)
        ret = self.getStateEG().readValue(), self.readPosition()
        self._total_go_time = time.time() - start_time
        return ret

    startMove = PoolElement.start
    waitMove = PoolElement.waitFinish
    move = go
    getLastMotionTime = PoolElement.getLastGoTime
    getTotalLastMotionTime = PoolElement.getTotalLastGoTime

    @reservedOperation
    def iterMove(self, new_pos, timeout=None):
        if isinstance(new_pos, collections.Sequence):
            new_pos = new_pos[0]
        state, pos = self.getAttribute("state"), self.getAttribute("position")

        evt_wait = self._getEventWait()
        evt_wait.connect(state)
        evt_wait.lock()
        try:
            # evt_wait.waitEvent(DevState.MOVING, equal=False)
            time_stamp = time.time()
            try:
                self.getPositionObj().write(new_pos)
            except DevFailed as err_traceback:
                for err in err_traceback.args:
                    if err.reason == 'API_AttrNotAllowed':
                        raise RuntimeError('%s is already moving' % self)
                    else:
                        raise
            self.final_pos = new_pos
            # putting timeout=0.1 and retries=1 is a patch for the case when
            # the initial moving event doesn't arrive do to an unknown
            # tango/pytango error at the time
            evt_wait.waitEvent(DevState.MOVING, time_stamp,
                               timeout=0.1, retries=1)
        finally:
            evt_wait.unlock()
            evt_wait.disconnect()

        evt_iter_wait = AttributeEventIterator(state, pos)
        evt_iter_wait.lock()
        try:
            for evt_data in evt_iter_wait.events():
                src, value = evt_data
                if src == state and value != DevState.MOVING:
                    raise StopIteration
                yield value
        finally:
            evt_iter_wait.unlock()
            evt_iter_wait.disconnect()

    def readPosition(self, force=False):
        return [self.getPosition(force=force)]

    def getMoveableSource(self):
        return self.getPoolObj()

    def getSize(self):
        return 1

    def getIndex(self, name):
        if name.lower() == self.getName().lower():
            return 0
        return -1

    #
    # End of Moveable interface
    # -~-~-~-~-~-~-~-~-~-~-~-~-~-~-~-~-~-~-~-~-~-~-~-~-~-~-~-~-~-~-~-~-~-~-~-~-

    def _information(self, tab='    '):
        msg = PoolElement._information(self, tab=tab)
        try:
            position = self.read_attribute("position")
            pos = str(position.value)
            if position.quality != AttrQuality.ATTR_VALID:
                pos += " [" + QUALITY[position.quality] + "]"
        except DevFailed as df:
            if len(df.args):
                pos = df.args[0].desc
            else:
                e_info = sys.exc_info()[:2]
                pos = traceback.format_exception_only(*e_info)
        except:
            e_info = sys.exc_info()[:2]
            pos = traceback.format_exception_only(*e_info)

        msg.append(tab + "Position: " + str(pos))
        return msg


class PseudoMotor(PoolElement, Moveable):
    """ Class encapsulating PseudoMotor functionality."""

    def __init__(self, name, **kw):
        """PoolElement initialization."""
        self.call__init__(PoolElement, name, **kw)
        self.call__init__(Moveable)

    def getPosition(self, force=False):
        return self._getAttrValue('position', force=force)

    def getDialPosition(self, force=False):
        return self.getPosition(force=force)

    def getPositionObj(self):
        return self._getAttrEG('position')

    def getDialPositionObj(self):
        return self.getPositionObj()

    # -~-~-~-~-~-~-~-~-~-~-~-~-~-~-~-~-~-~-~-~-~-~-~-~-~-~-~-~-~-~-~-~-~-~-~-~-
    # Moveable interface
    #

    def _start(self, *args, **kwargs):
        new_pos = args[0]
        if isinstance(new_pos, collections.Sequence):
            new_pos = new_pos[0]
        try:
            self.write_attribute('position', new_pos)
        except DevFailed as df:
            for err in df.args:
                if err.reason == 'API_AttrNotAllowed':
                    raise RuntimeError('%s is already moving' % self)
                else:
                    raise
        self.final_pos = new_pos

    def go(self, *args, **kwargs):
        start_time = time.time()
        PoolElement.go(self, *args, **kwargs)
        ret = self.getStateEG().readValue(), self.readPosition()
        self._total_go_time = time.time() - start_time
        return ret

    startMove = PoolElement.start
    waitMove = PoolElement.waitFinish
    move = go
    getLastMotionTime = PoolElement.getLastGoTime
    getTotalLastMotionTime = PoolElement.getTotalLastGoTime

    def readPosition(self, force=False):
        return [self.getPosition(force=force)]

    def getMoveableSource(self):
        return self.getPoolObj()

    def getSize(self):
        return 1

    def getIndex(self, name):
        if name.lower() == self.getName().lower():
            return 0
        return -1

    #
    # End of Moveable interface
    # -~-~-~-~-~-~-~-~-~-~-~-~-~-~-~-~-~-~-~-~-~-~-~-~-~-~-~-~-~-~-~-~-~-~-~-~-

    def _information(self, tab='    '):
        msg = PoolElement._information(self, tab=tab)
        try:
            position = self.read_attribute("position")
            pos = str(position.value)
            if position.quality != AttrQuality.ATTR_VALID:
                pos += " [" + QUALITY[position.quality] + "]"
        except DevFailed as df:
            if len(df.args):
                pos = df.args[0].desc
            else:
                e_info = sys.exc_info()[:2]
                pos = traceback.format_exception_only(*e_info)
        except:
            e_info = sys.exc_info()[:2]
            pos = traceback.format_exception_only(*e_info)

        msg.append(tab + "Position: " + str(pos))
        return msg


class MotorGroup(PoolElement, Moveable):
    """ Class encapsulating MotorGroup functionality."""

    def __init__(self, name, **kw):
        """PoolElement initialization."""
        self.call__init__(PoolElement, name, **kw)
        self.call__init__(Moveable)

    def _create_str_tuple(self):
        return 3 * ["TODO"]

    def getMotorNames(self):
        return self.getPoolData()['elements']

    def hasMotor(self, name):
        motor_names = list(map(str.lower, self.getMotorNames()))
        return name.lower() in motor_names

    def getPosition(self, force=False):
        return self._getAttrValue('position', force=force)

    def getPositionObj(self):
        return self._getAttrEG('position')

    # -~-~-~-~-~-~-~-~-~-~-~-~-~-~-~-~-~-~-~-~-~-~-~-~-~-~-~-~-~-~-~-~-~-~-~-~-
    # Moveable interface
    #

    def _start(self, *args, **kwargs):
        new_pos = args[0]
        try:
            self.write_attribute('position', new_pos)
        except DevFailed as df:
            for err in df.args:
                if err.reason == 'API_AttrNotAllowed':
                    raise RuntimeError('%s is already moving' % self)
                else:
                    raise
        self.final_pos = new_pos

    def go(self, *args, **kwargs):
        start_time = time.time()
        PoolElement.go(self, *args, **kwargs)
        ret = self.getStateEG().readValue(), self.readPosition()
        self._total_go_time = time.time() - start_time
        return ret

    startMove = PoolElement.start
    waitMove = PoolElement.waitFinish
    move = go
    getLastMotionTime = PoolElement.getLastGoTime
    getTotalLastMotionTime = PoolElement.getTotalLastGoTime

    def readPosition(self, force=False):
        return self.getPosition(force=force)

    def getMoveableSource(self):
        return self.getPoolObj()

    def getSize(self):
        return len(self.getMotorNames())

    def getIndex(self, name):
        try:
            motor_names = list(map(str.lower, self.getMotorNames()))
            return motor_names.index(name.lower())
        except:
            return -1

    #
    # End of Moveable interface
    # -~-~-~-~-~-~-~-~-~-~-~-~-~-~-~-~-~-~-~-~-~-~-~-~-~-~-~-~-~-~-~-~-~-~-~-~-

    def _information(self, tab='    '):
        msg = PoolElement._information(self, tab=tab)
        try:
            position = self.read_attribute("position")
            pos = str(position.value)
            if position.quality != AttrQuality.ATTR_VALID:
                pos += " [" + QUALITY[position.quality] + "]"
        except DevFailed as df:
            if len(df.args):
                pos = df.args[0].desc
            else:
                e_info = sys.exc_info()[:2]
                pos = traceback.format_exception_only(*e_info)
        except:
            e_info = sys.exc_info()[:2]
            pos = traceback.format_exception_only(*e_info)

        msg.append(tab + "Position: " + str(pos))
        return msg


class BaseChannelInfo(object):
    def __init__(self, data):
        # dict<str, obj>
        # channel data
        self.raw_data = data
        self.__dict__.update(data)


class TangoChannelInfo(BaseChannelInfo):
    def __init__(self, data, info):
        BaseChannelInfo.__init__(self, data)
        # PyTango.AttributeInfoEx
        self.set_info(info)

    def has_info(self):
        return self.raw_info is not None

    def set_info(self, info):
        self.raw_info = info

        if info is None:
            return

        data = self.raw_data

        if 'data_type' not in data:
            data_type = info.data_type
            try:
                self.data_type = FROM_TANGO_TO_STR_TYPE[data_type]
            except KeyError as e:
                # For backwards compatibility:
                # starting from Taurus 4.3.0 DevVoid was added to the dict
                if data_type == PyTango.DevVoid:
                    self.data_type = None
                else:
                    raise e

        if 'shape' not in data:
            shape = ()
            if info.data_format == AttrDataFormat.SPECTRUM:
                shape = (info.max_dim_x,)
            elif info.data_format == AttrDataFormat.IMAGE:
                shape = (info.max_dim_x, info.max_dim_y)
            self.shape = shape
        else:
            shape = self.shape
        self.shape = list(shape)

    def __getattr__(self, name):
        if self.has_info():
            return getattr(self.raw_info, name)
        cls_name = self.__class__.__name__
        raise AttributeError("'%s' has no attribute '%s'" % (cls_name, name))


def getChannelConfigs(mgconfig, ctrls=None, sort=True):
    '''
    gets a list of channel configurations of the controllers of the given
    measurement group configuration. It optionally filters to those channels
    matching given lists of controller.

    :param ctrls: (seq<str> or None) a sequence of strings to filter the
                  controllers. If None given, all controllers will be used
    :param sort: (bool) If True (default) the returned list will be sorted
                 according to channel index (if given in channeldata) and
                 then by channelname.

    :return: (list<tuple>) A list of channelname,channeldata pairs.
    '''
    chconfigs = []
    if not mgconfig:
        return []
    for ctrl_name, ctrl_data in list(mgconfig['controllers'].items()):
        if ctrls is None or ctrl_name in ctrls:
            for ch_name, ch_data in list(ctrl_data['channels'].items()):
                ch_data.update({'_controller_name': ctrl_name})
                chconfigs.append((ch_name, ch_data))
    if sort:
        # sort the channel configs by index (primary sort) and then by channel
        # name.
        # sort by channel_name
        chconfigs = sorted(chconfigs, key=lambda c: c[0])
        # sort by index (give a very large index for those which don't have it)
        chconfigs = sorted(chconfigs, key=lambda c: c[1].get('index', 1e16))
    return chconfigs


class MGConfiguration(object):
    def __init__(self, mg, data):
        self._mg = weakref.ref(mg)()
        self._raw_data = None
        self._pending_event_data = None
        self._local_changes = False
        self.set_data(data)

    def set_data(self, data, force=False):
        # object each time
        if isinstance(data, str):
            data = CodecFactory().decode(('json', data))
        if not force:
            if self._raw_data == data:
                # The new data received on the on_change_event was generated by
                # this object.
                return
            elif self._local_changes:
                self._pending_event_data = data
                return
        self._pending_event_data = None
        self._local_changes = False

        self._raw_data = data
        self.__dict__.update(data)

        # dict<str, dict>
        # where key is the channel name and value is the channel data in form
        # of a dict as received by the MG configuration attribute
        self.channels = channels = CaselessDict()
        self.channels_names = channels_names = CaselessDict()
        self.channels_labels = channels_labels = CaselessDict()
        self.controllers_names = controllers_names = CaselessDict()
        self.controllers_channels = controllers_channels = CaselessDict()

        # TODO private controllers attr
        for ctrl_name, ctrl_data in list(self.controllers.items()):
            try:
                if ctrl_name != '__tango__':
                    proxy = DeviceProxy(ctrl_name)
                    ctrl_name = proxy.alias()
                    controllers_names[ctrl_name] = ctrl_data
                    controllers_channels[ctrl_name] = []
            except Exception:
                pass
            for channel_name, channel_data in \
                    list(ctrl_data['channels'].items()):
                channels[channel_name] = channel_data
                name = channel_data['name']
                channels_names[name] = channel_data
                label = channel_data['label']
                channels_labels[name] = channel_data
                if ctrl_name != '__tango__':
                    ch_data = {'fullname': channel_name,
                               'label': label,
                               'name': name}
                    controllers_channels[ctrl_name].append(ch_data)

        #####################
        # @todo: the for-loops above could be replaced by something like:
        # self.channels = channels = \
        #      CaselessDict(getChannelConfigs(data, sort=False))
        #####################

        # seq<dict> each element is the channel data in form of a dict as
        # received by the MG configuration attribute. This seq is just a cache
        # ordered by channel index in the MG.
        self.channel_list = len(channels) * [None]

        for channel in list(channels.values()):
            self.channel_list[channel['index']] = channel

        # dict<str, list[DeviceProxy, CaselessDict<str, dict>]>
        # where key is a device name and value is a list with two elements:
        #  - A device proxy or None if there was an error building it
        #  - A dict where keys are attribute names and value is a reference to
        #    a dict representing channel data as received in raw data
        self.tango_dev_channels = None

        # Number of elements in tango_dev_channels in error (could not build
        # DeviceProxy, probably)
        self.tango_dev_channels_in_error = 0

        # dict<str, tuple<str, str, TangoChannelInfo>>
        # where key is a channel name and value is a tuple of three elements:
        #  - device name
        #  - attribute name
        #  - attribute information or None if there was an error trying to get
        #    the information
        self.tango_channels_info = None

        # Number of elements in tango_channels_info_in_error in error
        # (could not build attribute info, probably)
        self.tango_channels_info_in_error = 0

        # dict<str, dict>
        # where key is a channel name and data is a reference to a dict
        # representing channel data as received in raw data
        self.non_tango_channels = None

        self.initialized = False

    def _build(self):
        # internal channel structure that groups channels by tango device so
        # they can be read as a group minimizing this way the network requests
        self.tango_dev_channels = tg_dev_chs = CaselessDict()
        self.tango_dev_channels_in_error = 0
        self.tango_channels_info = tg_chs_info = CaselessDict()
        self.tango_channels_info_in_error = 0
        self.non_tango_channels = n_tg_chs = CaselessDict()
        self.cache = cache = {}

        tg_attr_validator = TangoAttributeNameValidator()
        for channel_name, channel_data in list(self.channels.items()):
            cache[channel_name] = None
            data_source = channel_data['source']
            params = tg_attr_validator.getUriGroups(data_source)
            if params is None:
                # Handle NON tango channel
                n_tg_chs[channel_name] = channel_data
            else:
                # Handle tango channel
                dev_name = params['devname'].lower()
                attr_name = params['_shortattrname'].lower()
                host, port = params.get('host'), params.get('port')
                if host is not None and port is not None:
                    dev_name = "tango://{0}:{1}/{2}".format(host, port,
                                                            dev_name)
                dev_data = tg_dev_chs.get(dev_name)
                # technical debt: read Value or ValueRef attribute
                # ideally the source configuration should include this info
                # Use DeviceProxy instead of taurus to avoid crashes in Py3
                # See: tango-controls/pytango#292
                # channel = Device(dev_name)
                # if (isinstance(channel, ExpChannel)
                #         and channel.isReferable()
                #         and channel_data.get("value_ref_enabled", False)):
                if (_is_referable(dev_name)
                        and channel_data.get("value_ref_enabled", False)):
                    attr_name += "Ref"
                if dev_data is None:
                    # Build tango device
                    dev = None
                    try:
                        dev = DeviceProxy(dev_name)
                    except:
                        self.tango_dev_channels_in_error += 1
                    tg_dev_chs[dev_name] = dev_data = [dev, CaselessDict()]
                dev, attr_data = dev_data
                attr_data[attr_name] = channel_data

                # get attribute configuration
                attr_info = None
                if dev is None:
                    self.tango_channels_info_in_error += 1
                else:
                    try:
                        tg_attr_info = dev.get_attribute_config_ex(attr_name)[
                            0]
                    except:
                        tg_attr_info = \
                            self._build_empty_tango_attr_info(channel_data)
                        self.tango_channels_info_in_error += 1
                    attr_info = TangoChannelInfo(channel_data, tg_attr_info)

                tg_chs_info[channel_name] = dev_name, attr_name, attr_info

    def _build_empty_tango_attr_info(self, channel_data):
        ret = PyTango.AttributeInfoEx()
        ret.name = channel_data['name']
        ret.label = channel_data['label']
        return ret

    def prepare(self):
        # first time? build everything
        if self.tango_dev_channels is None:
            return self._build()

        # prepare missing tango devices
        if self.tango_dev_channels_in_error > 0:
            for dev_name, dev_data in list(self.tango_dev_channels.items()):
                if dev_data[0] is None:
                    try:
                        dev_data[0] = DeviceProxy(dev_name)
                        self.tango_dev_channels_in_error -= 1
                    except:
                        pass

        # prepare missing tango attribute configuration
        if self.tango_channels_info_in_error > 0:
            for _, attr_data in list(self.tango_channels_info.items()):
                dev_name, attr_name, attr_info = attr_data
                if attr_info.has_info():
                    continue
                dev = self.tango_dev_channels[dev_name]
                if dev is None:
                    continue
                try:
                    tg_attr_info = dev.get_attribute_config_ex(attr_name)[0]
                    attr_info.set_info(tg_attr_info)
                    self.tango_channels_info_in_error -= 1
                except:
                    pass

    def getChannels(self):
        return self.channel_list

    def getChannelInfo(self, channel_name):
        try:
            return self.tango_channels_info[channel_name]
        except Exception:
            channel_name = channel_name.lower()
            for d_name, a_name, ch_info in \
                    list(self.tango_channels_info.values()):
                if ch_info.name.lower() == channel_name:
                    return d_name, a_name, ch_info

    def getChannelsInfo(self, only_enabled=False):
        """Returns information about the channels present in the measurement
        group in a form of dictionary, where key is a channel name and value is
        a tuple of three elements:
            - device name
            - attribute name
            - attribute information or None if there was an error trying to get
              the information

        :param only_enabled: flag to filter out disabled channels
        :type only_enabled: bool
        :return: dictionary with channels info
        :rtype: dict<str, tuple<str, str, TangoChannelInfo>>
        """
        self.prepare()
        ret = CaselessDict(self.tango_channels_info)
        ret.update(self.non_tango_channels)
        for ch_name, (_, _, ch_info) in list(ret.items()):
            if only_enabled and not ch_info.enabled:
                ret.pop(ch_name)
        return ret

    def getChannelsInfoList(self, only_enabled=False):
        """Returns information about the channels present in the measurement
        group in a form of ordered, based on the channel index, list.

        :param only_enabled: flag to filter out disabled channels
        :type only_enabled: bool
        :return: list with channels info
        :rtype: list<TangoChannelInfo>
        """
        channels_info = self.getChannelsInfo(only_enabled=only_enabled)
        ret = []
        for _, (_, _, ch_info) in list(channels_info.items()):
            ret.append(ch_info)
        ret = sorted(ret, key=lambda x: x.index)
        return ret

    def getCountersInfoList(self):
        channels_info = self.getChannelsInfoList()
        timer_name, idx = self.timer, -1
        for i, ch in enumerate(channels_info):
            if ch['full_name'] == timer_name:
                idx = i
                break
        if idx >= 0:
            channels_info.pop(idx)
        return channels_info

    def getTangoDevChannels(self, only_enabled=False):
        """Returns Tango channels (attributes) that could be used to read
        measurement group results in a form of dict where key is a device name
        and value is a list with two elements:
            - A device proxy or None if there was an error building it
            - A dict where keys are attribute names and value is a reference to
              a dict representing channel data as received in raw data

        :param only_enabled: flag to filter out disabled channels
        :type only_enabled: bool
        :return: dict with Tango channels
        :rtype: dict<str, list[DeviceProxy, CaselessDict<str, dict>]>
        """
        if not only_enabled:
            return self.tango_dev_channels
        tango_dev_channels = {}
        for dev_name, dev_data in list(self.tango_dev_channels.items()):
            dev_proxy, attrs = dev_data[0], copy.deepcopy(dev_data[1])
            for attr_name, channel_data in list(attrs.items()):
                if not channel_data["enabled"]:
                    attrs.pop(attr_name)
            tango_dev_channels[dev_name] = [dev_proxy, attrs]
        return tango_dev_channels

    def read(self, parallel=True):
        if parallel:
            return self._read_parallel()
        return self._read()

    def _read_parallel(self):
        self.prepare()
        ret = CaselessDict(self.cache)
        dev_replies = {}

        # deposit read requests
        tango_dev_channels = self.getTangoDevChannels(only_enabled=True)
        for _, dev_data in list(tango_dev_channels.items()):
            dev, attrs = dev_data
            if dev is None:
                continue
            try:
                dev_replies[dev] = dev.read_attributes_asynch(
                    list(attrs.keys())), attrs
            except Exception:
                dev_replies[dev] = None, attrs

        # gather all replies
        for dev, reply_data in list(dev_replies.items()):
            reply, attrs = reply_data
            try:
                data = dev.read_attributes_reply(reply, 0)
                for data_item in data:
                    channel_data = attrs[data_item.name]
                    if data_item.has_failed:
                        value = None
                    else:
                        value = data_item.value
                    ret[channel_data['full_name']] = value
            except Exception:
                for _, channel_data in list(attrs.items()):
                    ret[channel_data['full_name']] = None

        return ret

    def _read(self):
        self.prepare()
        ret = CaselessDict(self.cache)
        tango_dev_channels = self.getTangoDevChannels(only_enabled=True)
        for _, dev_data in list(tango_dev_channels.items()):
            dev, attrs = dev_data
            try:
                data = dev.read_attributes(list(attrs.keys()))
                for data_item in data:
                    channel_data = attrs[data_item.name]
                    if data_item.has_failed:
                        value = None
                    else:
                        value = data_item.value
                    ret[channel_data['full_name']] = value
            except Exception:
                for _, channel_data in list(attrs.items()):
                    ret[channel_data['full_name']] = None
        return ret

    def _get_proxy(self, element):
        try:
            proxy = DeviceProxy(element)
        except Exception:
            try:
                proxy = AttributeProxy(element)
            except Exception:
                raise KeyError(element)
        return proxy

    def _get_channel_data(self, channel_name):
        if channel_name in self.channels_names:
            return self.channels_names[channel_name]
        elif channel_name in self.channels_labels:
            return self.channels_labels[channel_name]
        elif channel_name in self.channels:
            return self.channels[channel_name]
        else:
            # TODO: Improve this way
            proxy = self._get_proxy(channel_name)
            try:
                alias = proxy.alias()
            except Exception:
                # The attribute proxy does not have alias.
                alias = proxy.name()
            names = self.channels_names.keys() + self.channels_labels.keys()
            if alias not in names:
                raise KeyError('Channel "{0}" is not on the '
                               'MntGrp "{1}"'.format(alias, self.label))
            return self._get_channel_data(alias)

    def _get_ctrl_data(self, ctrl_name):
        if ctrl_name in self.controllers_names:
            return self.controllers_names[ctrl_name]
        elif ctrl_name in self.controllers:
            return self.controllers[ctrl_name]
        else:
            # TODO: Improve this way
            proxy = self._get_proxy(ctrl_name)
            alias = proxy.alias()
            if alias not in self.controllers_names:
                raise KeyError('Controller "{0}" is not on the '
                               'MntGrp "{1}"'.format(alias, self.label))
            return self._get_ctrl_data(alias)

    def _set_channels_key(self, key, value, channels_names=None,
                          apply_cfg=True):

        self._local_changes = True
        if channels_names is None:
            channels_names = self.channels.keys()
        # Protections:
        if key in ['enabled', 'output']:
            if type(value) != bool:
                raise ValueError('The value must be a boolean')

        for channel_name in channels_names:
            channel = self._get_channel_data(channel_name)
            channel[key] = value
        if apply_cfg:
            self.applyConfiguration()

    def _get_channels_key(self, key, channels_names=None, use_fullname=False):
        result = collections.OrderedDict({})

        if channels_names is None:
            channels_names = self.channels.keys()

        for channel_name in channels_names:
            channel = self._get_channel_data(channel_name)

            value = channel[key]
            if use_fullname:
                label = channel
            else:
                label = channel['label']
                if key == 'plot_axes':
                    res = []
                    for v in value:
                        if v not in ['<mov>', '<idx>']:
                            v = self.channels[v]['label']
                        res.append(v)
                    value = res
            result[label] = value
        return result

    def _set_ctrls_key(self, key, value, ctrls_names=None, apply_cfg=True):
        self._local_changes = True
        if ctrls_names is None:
            ctrls_names = self.controllers.keys()

        for ctrl_name in ctrls_names:
            if ctrl_name == '__tango__':
                continue
            ctrl = self._get_ctrl_data(ctrl_name)
            ctrl[key] = value
        if apply_cfg:
            self.applyConfiguration()

    def _get_ctrls_key(self, key, ctrls_names=None, use_fullname=False):
        result = collections.OrderedDict({})
        if ctrls_names is None:
            ctrls_names = self.controllers.keys()

        for ctrl_name in ctrls_names:
            if ctrl_name == '__tango__':
                continue
            ctrl = self._get_ctrl_data(ctrl_name)
            label = ctrl_name
            value = ctrl[key]
            if key == 'synchronization':
                value = AcqSynchType.get(value)
            if not use_fullname:
                label = DeviceProxy(ctrl_name).alias()
                if key in ['timer', 'monitor']:
                    value = self.channels[value]['label']
                elif key == 'synchronizer' and value != 'software':
                    value = DeviceProxy(value).alias()
            result[label] = value
        return result

    def _get_ctrl_for_channel(self, channels_names, unique=False):
        result = collections.OrderedDict({})

        if channels_names is None:
            channels_names = self.channels.keys()

        for channel_name in channels_names:
            channel = self._get_channel_data(channel_name)
            ctrl = channel['_controller_name']
            if unique and ctrl in result.values():
                raise KeyError('There are more than one channel of the same '
                               'controller')
            result[channel['full_name']] = ctrl

        return result

    def _get_ctrl_channels(self, ctrl, use_fullname=False):
        channels = []
        channels_datas = self.controllers_channels[ctrl]
        for channel_data in channels_datas:
            if use_fullname:
                name = channel_data['fullname']
            else:
                name = channel_data['label']
            channels.append(name)
        return channels

    def _get_channels_for_element(self, element, use_fullname=False):
        channels = []
        if element in self.controllers_channels:
            channels += self._get_ctrl_channels(element, use_fullname)
        else:
            channels += [element]
        return channels

    def _get_ctrl_for_element(self, element):
        if element in self.controllers_channels:
            ctrl = element
        else:
            # TODO: find more elegant way
            channel_ctrl = self._get_ctrl_for_channel([element])
            ctrl = list(channel_ctrl.values())[0]
        return ctrl

    def applyConfiguration(self, timeout=3):
        if not self._local_changes:
            return
        if self._pending_event_data is not None:
            self.set_data(self._pending_event_data, force=True)
            raise RuntimeError('The configuration changed on the server '
                               'during your changes.')
        self._mg.setConfiguration(self._raw_data)
        self._local_changes = False
        self._pending_event_data = None
        t1 = time.time()
        while self._mg._flg_event:
            time.sleep(0.01)
            if (time.time() - t1) >= timeout:
                raise RuntimeError('Timeout on applying configuration')

    def _getValueRefEnabledChannels(self, channels=None, use_fullname=False):
        """get acquisition Enabled channels.

        :param channels: (seq<str>) a list of channels names to get the
        Enabled info
        :param use_fullname: (bool) returns a full name instead sardana
        element name

        :return a OrderedDict where the key are the channels and value the
        Enabled state
        """

        return self._get_channels_key('value_ref_enabled', channels,
                                      use_fullname)

    def _setValueRefEnabledChannels(self, state, channels=None,
                                    apply_cfg=True):
        """Enable acquisition of the indicated channels.

        :param state: <bool> The state of the channels to be set.
        :param channels: (seq<str>) a sequence of strings indicating
                         channel names
        """
        self._set_channels_key('value_ref_enabled', state, channels, apply_cfg)

    def _getValueRefPatternChannels(self, channels=None, use_fullname=False):
        """get acquisition Enabled channels.

        :param channels: (seq<str>) a list of channels names to get the
        Enabled info
        :param use_fullname: (bool) returns a full name instead sardana
        element name

        :return a OrderedDict where the key are the channels and value the
        Enabled state
        """

        return self._get_channels_key('value_ref_pattern', channels,
                                      use_fullname)

    def _setValueRefPatternChannels(self, pattern, channels=None,
                                    apply_cfg=True):
        """Enable acquisition of the indicated channels.

        :param pattern: <str> The state of the channels to be set.
        :param channels: (seq<str>) a sequence of strings indicating
                         channel names
        """
        self._set_channels_key('value_ref_pattern', pattern, channels,
                               apply_cfg)

    def _getEnabledChannels(self, channels=None, use_fullname=False):
        """get acquisition Enabled channels.

        :param channels: (seq<str>) a list of channels names to get the
        Enabled info
        :param use_fullname: (bool) returns a full name instead sardana
        element name

        :return a OrderedDict where the key are the channels and value the
        Enabled state
        """

        return self._get_channels_key('enabled', channels, use_fullname)

    def _setEnabledChannels(self, state, channels=None, apply_cfg=True):
        """Enable acquisition of the indicated channels.

        :param state: <bool> The state of the channels to be set.
        :param channels: (seq<str>) a sequence of strings indicating
                         channel names
        """
        self._set_channels_key('enabled', state, channels, apply_cfg)

    def _getOutputChannels(self, channels=None, use_fullname=False):
        """get the output State of the channels.

        :param channels: (list<str>) a string indicating the channel name,
        in case of None, it will return all the Outputs Info
        :param use_fullname: (bool) returns a full name instead sardana
        element name

        :return a OrderedDict where keys are channel names and
        value the Outputs configuration
        """

        return self._get_channels_key('output', channels, use_fullname)

    def _setOutputChannels(self, state, channels=None, apply_cfg=True):
        """Set the Output state of the indicated channels.

        :param state: (bool) Indicate the state of the output.
        :param channels: (seq<str>) a sequence of strings indicating
                         channel names
        """

        self._set_channels_key('output', state, channels, apply_cfg)

    def _getPlotTypeChannels(self, channels=None, use_fullname=False):
        """get the Plot Type for the channel indicated. In case of empty
        channel value it will return  all the Plot Type Info

        :param channels: (list<str>) Indicate the channel to return the
        Plot Type Info
        :param use_fullname: (bool) returns a full name instead sardana
        element name

        :return  a OrderedDict where keys are channel names and
        value the plot axes info
        """
        # TODO: Change to return enum value SEP12
        return self._get_channels_key('plot_type', channels, use_fullname)

    def _setPlotTypeChannels(self, ptype, channels=None, apply_cfg=True):
        """Set the Plot Type for the indicated channels.

        :param ptype: <str> string indicating the type name
        :param channels: (seq<str>) a list of strings indicating the channels
        to apply the PlotType
        """

        msg_error = 'Wrong value! PlotType allowed: ' \
                    '{0}'.format(PlotType.keys())
        if type(ptype) == str:
            if ptype.lower() not in map(str.lower, PlotType.keys()):
                raise ValueError(msg_error)
            for value in PlotType.keys():
                if value.lower() == ptype.lower():
                    ptype = PlotType[value]
                    break
        elif type(ptype) == int:
            try:
                PlotType[ptype]
            except Exception:
                raise ValueError(msg_error)
        else:
            raise ValueError()
        self._set_channels_key('plot_type', ptype, channels, apply_cfg)

    def _getPlotAxesChannels(self, channels=None, use_fullname=False):
        """get the PlotAxes for the channel indicated. In case of empty channel
        value it will return  all the PlotAxes Info

        :param channels: (list<str>) Indicate the channel to return the
        PlotAxes Info
        :param use_fullname: (bool) returns a full name instead sardana
        element name

        :return  a OrderedDict where keys are channel names and
        value the plot axes info
        """

        return self._get_channels_key('plot_axes', channels, use_fullname)

    def _setPlotAxesChannels(self, axes, channels_names=None, apply_cfg=True):
        """Set the PlotAxes for the indicated channels.

        :param axes: <seq(str)> string indicating the axis name
        :param channels_names: (seq<str>) a list of strings indicating the
        channels to apply the PlotAxes
        """
        if channels_names is None:
            channels_names = self.channels.keys()

        for channel_name in channels_names:
            channel_data = self._get_channel_data(channel_name)

            # Check the current channel plot type
            plot_type = PlotType[PlotType[channel_data['plot_type']]]
            if plot_type == PlotType.No:
                raise RuntimeError('You must set firs the PlotType')
            elif plot_type == PlotType.Spectrum:
                if len(axes) != 1:
                    raise ValueError('The Spectrum Type only allows one axis')
            elif plot_type == PlotType.Image:
                if len(axes) != 2:
                    raise ValueError('The Image Type only allows two axis')

            # Validate axes values
            for value in axes:
                if value in ['<idx>', '<mov>']:
                    continue
                else:
                    self._get_channel_data(value)
            channel_name = channel_data['name']
            self._set_channels_key('plot_axes',  axes, [channel_name],
                                   apply_cfg)

    def _getCtrlsTimer(self, ctrls=None, use_fullname=False):
        """get the acquisition Timer.

        :param ctrls: <list(str)> list of Controllers names to get the timer
        info
        :param use_fullname: <bool> returns a full name instead sardana
        element name

        :return a OrderedDict where keys are controller names and
        value the Timer Info
        """

        return self._get_ctrls_key('timer', ctrls, use_fullname)

    def _setCtrlsTimer(self, timers, apply_cfg=True):
        """Set the acquisition Timer to the controllers compatibles,
        it finds the controller comptible with this timer and set it
        .
        :param timer_name: <str> strings indicating the timer name
        """
        result = self._get_ctrl_for_channel(timers, unique=True)
        meas_ctrl = self.channels[self.timer]['_controller_name']

        for timer, ctrl in result.items():
            if ctrl == meas_ctrl:
                self._local_changes = True
                self._raw_data['timer'] = timer
            self._set_ctrls_key('timer', timer, [ctrl], apply_cfg)

    def _getCtrlsMonitor(self, ctrls=None, use_fullname=False):
        """get the Monitor for the channel indicated. In case of empty channel
        value it will return  all the Monitor Info

        :param ctrls: <str> Indicate the controllers to return the Monitor Info
        :param use_fullname: <bool> returns a full name instead sardana
        element name

        :return  a OrderedDict where keys are channel names and
        value the Monitor Info
        """

        return self._get_ctrls_key('monitor', ctrls, use_fullname)

    def _setCtrlsMonitor(self, monitors, apply_cfg=True):
        """Set the Monitor for to the controllers compatibles,
        it finds the controller comptible with this timer and set it

        :param monitors: (seq<str>) a list of strings indicating the channels
        to apply the monitor
        :param monitor: <str> string indicating the monitor name
        """

        result = self._get_ctrl_for_channel(monitors, unique=True)
        meas_ctrl = self.channels[self.monitor]['_controller_name']

        for monitor, ctrl in result.items():
            if ctrl == meas_ctrl:
                self._local_changes = True
                self._raw_data['monitor'] = monitor
            self._set_ctrls_key('monitor', monitor, [ctrl], apply_cfg)

    def _getCtrlsSynchronization(self, ctrls=None, use_fullname=False):
        """get the Synchronization for the channel indicated. In case of empty
        ctrl value it will return  all the Synchronization Info

        :param ctrl: <str> Indicate the controllers to return the
        Synchronization Info
        :param use_fullname: <bool> returns a full name instead sardana
        element name

        :return  a OrderedDict where keys are controllers names and
        value the Synchronization Info
        """

        return self._get_ctrls_key('synchronization', ctrls, use_fullname)

    def _setCtrlsSynchronization(self, synchronization, ctrls=None,
                                 apply_cfg=True):
        """Set the Synchronization to the indicated controllers.

        :param synchronization: <str> string indicating the synchronization
        :param ctrls: (seq<str>) a list of strings indicating the channels
        to apply the Synchronization
        name
        """
        msg_error = 'Wrong value! Synchronization allowed: ' \
                    '{0}'.format(AcqSynchType.keys())
        if type(synchronization) == str:
            if synchronization.lower() not in map(str.lower,
                                                  AcqSynchType.keys()):
                raise ValueError(msg_error)
            for value in AcqSynchType.keys():
                if value.lower() == synchronization.lower():
                    synchronization = AcqSynchType[value]
                    break
        elif type(synchronization) == int:
            try:
                AcqSynchType[synchronization]
            except Exception:
                raise ValueError(msg_error)
        else:
            raise ValueError()
        self._set_ctrls_key('synchronization', synchronization, ctrls,
                            apply_cfg)

    def _getCtrlsSynchronizer(self, ctrls=None, use_fullname=False):
        """get the synchronizer for the channel indicated. In case of empty
        channel value it will return  all the Synchronizers Info

        :param ctrls: <str> Indicate the controllers to return the
        Synchronizer Info
        :param use_fullname: <bool> returns a full name instead sardana
        element name
        :return  a OrderedDict where keys are controllers names and
        value the synchronizer info
        """

        return self._get_ctrls_key('synchronizer', ctrls, use_fullname)

    def _setCtrlsSynchronizer(self, synchronizer, ctrls=None, apply_cfg=True):
        """Set the synchronizer for the indicated controollers. In case of
        empty ctrls value it will be applied to all the controllers

        :param syncronizer: <str> string indicating the synchronizer name
        :param ctrls: (seq<str>) a list of strings indicating the
        controllers to apply the synchronizer
        """
        if synchronizer == 'software':
            pass
        else:
            # TODO: Improve how to check if the element is a trigger_gate
            sync = Device(synchronizer)
            if 'triggergate' not in sync.fullname:
                raise ValueError('The "{0}" is not a '
                                 'triggergate'.format(synchronizer))
            synchronizer = sync.fullname
        self._set_ctrls_key('synchronizer', synchronizer, ctrls, apply_cfg)

    def getTimerName(self):
        return self.getTimer()['name']

    def getTimer(self):
        return self.channels[self.timer]

    def getTimerValue(self):
        return self.getTimerName()

    def getMonitorName(self):
        return self.getMonitor()['name']

    def getMonitor(self):
        return self.channels[self.monitor]

    def getValues(self, parallel=True):
        return self.read(parallel=parallel)

    def setTimer(self, timer, apply_cfg=True):
        """
        Set the Global Timer to the measurement group, also it changes the
        timer in the controllers with the previous timer.

        :param timer: <str> timer name
        """
        result = self._get_ctrl_for_channel([timer], unique=True)

        for timer, ctrl in result.items():
            self._local_changes = True
            self._raw_data['timer'] = timer
            self._set_ctrls_key('timer', timer, [ctrl], apply_cfg)

    def getCounters(self):
        return [c for c in self.getChannels() if c['full_name'] != self.timer]

    def getChannelNames(self):
        return [ch['name'] for ch in self.getChannels()]

    def getCounterNames(self):
        return [ch['name'] for ch in self.getCounters()]

    def getChannelLabels(self):
        return [ch['label'] for ch in self.getChannels()]

    def getCounterLabels(self):
        return [ch['label'] for ch in self.getCounters()]

    def getChannel(self, name):
        return self.channels[name]

    def getChannelsEnabledInfo(self):
        """
        Returns information about **only enabled** channels present in the
        measurement group in a form of ordered, based on the channel index,
        list.

        :return: list with channels info
        :rtype: list<TangoChannelInfo>
        """
        return self.getChannelsInfoList(only_enabled=True)

    def getCountersInfo(self):
        return self.getCountersInfoList()

    def enableChannels(self, channels, apply_cfg=True):
        """
        Enable acquisition of the indicated channels.

        :param channels: (seq<str>) a sequence of strings indicating
                         channel names
        """
        self._setEnabledChannels(True, channels, apply_cfg)

    def disableChannels(self, channels, apply_cfg=True):
        """
        Disable acquisition of the indicated channels.

        :param channels: (seq<str>) a sequence of strings indicating
                         channel names
        """
        self._setEnabledChannels(False, channels, apply_cfg)

    def __repr__(self):
        return json.dumps(self._raw_data, indent=4, sort_keys=True)


class MeasurementGroup(PoolElement):
    """ Class encapsulating MeasurementGroup functionality."""

    def __init__(self, name, **kw):
        """PoolElement initialization."""
        self._configuration = None
        self._channels = None
        self._last_integ_time = None
        self.call__init__(PoolElement, name, **kw)

        self.__cfg_attr = self.getAttribute('configuration')
        self.__cfg_attr.addListener(self.on_configuration_changed)
        self._flg_event = False

        self._value_buffer_cb = None
        self._value_buffer_channels = None
        codec_name = getattr(sardanacustomsettings, "VALUE_BUFFER_CODEC")
        self._value_buffer_codec = CodecFactory().getCodec(codec_name)

        self._value_ref_buffer_cb = None
        self._value_ref_buffer_channels = None
        codec_name = getattr(sardanacustomsettings, "VALUE_REF_BUFFER_CODEC")
        self._value_ref_buffer_codec = CodecFactory().getCodec(codec_name)

    def cleanUp(self):
        PoolElement.cleanUp(self)
        f = self.factory()
        f.removeExistingAttribute(self.__cfg_attr)

    def __getattr__(self, item):
        try:
            return PoolElement.__getattr__(self, item)
        except Exception:
            try:
                return self._configuration.__getattribute__(item)
            except Exception:
                raise AttributeError("'{0}' object has not attribute "
                                     "'{1}'".format('MeasurementGroup', item))

    def _create_str_tuple(self):
        channel_names = ", ".join(self.getChannelNames())
        return self.getName(), self.getTimerName(), channel_names

    def getConfigurationAttrEG(self):
        return self._getAttrEG('Configuration')

    def setConfiguration(self, configuration):
        self._flg_event = True
        codec = CodecFactory().getCodec('json')
        f, data = codec.encode(('', configuration))
        self.write_attribute('configuration', data)

    def _setConfiguration(self, data):
        if self._configuration is None:
            self._configuration = MGConfiguration(self, data)
        else:
            self._configuration.set_data(data)

    def getConfiguration(self, force=False):
        if force or self._configuration is None:
            data = self.getConfigurationAttrEG().readValue(force=True)
            self._setConfiguration(data)
        return self._configuration

    def on_configuration_changed(self, evt_src, evt_type, evt_value):
        if evt_type not in CHANGE_EVT_TYPES:
            return
        self.info("Configuration changed")
<<<<<<< HEAD
        self._setConfiguration(evt_value.value)
        self._flg_event = False
=======
        self._setConfiguration(evt_value.rvalue)
>>>>>>> 689f8788

    # TODO, should be removed
    def getChannelsInfo(self):
        self.warning('Deprecation warning: you should use '
                     '"getChannelsInfoList" instead of "getChannelsInfo"')
        return self.getConfiguration().getChannelsInfoList()

    def getValueBuffers(self):
        value_buffers = []
        for channel_info in self.getChannels():
            channel = Device(channel_info["full_name"])
            value_buffers.append(channel.getValueBuffer())
        return value_buffers

    def getIntegrationTime(self):
        return self._getAttrValue('IntegrationTime')

    def getIntegrationTimeObj(self):
        return self._getAttrEG('IntegrationTime')

    def setIntegrationTime(self, ctime):
        self.getIntegrationTimeObj().write(ctime)

    def putIntegrationTime(self, ctime):
        if self._last_integ_time == ctime:
            return
        self._last_integ_time = ctime
        self.getIntegrationTimeObj().write(ctime)

    def getAcquisitionModeObj(self):
        return self._getAttrEG('AcquisitionMode')

    def getAcquisitionMode(self):
        return self._getAttrValue('AcquisitionMode')

    def setAcquisitionMode(self, acqMode):
        self.getAcquisitionModeObj().write(acqMode)

    def getSynchronizationObj(self):
        return self._getAttrEG('Synchronization')

    def getSynchronization(self):
        return self._getAttrValue('Synchronization')

    def setSynchronization(self, synchronization):
        codec = CodecFactory().getCodec('json')
        _, data = codec.encode(('', synchronization))
        self.getSynchronizationObj().write(data)
        self._last_integ_time = None

    def _get_channels_for_elements(self, elements):
        if not elements:
            return None
        config = self.getConfiguration()
        channels = []
        for element in elements:
            channels += config._get_channels_for_element(element)
        return channels

    def _get_ctrl_for_elements(self, elements):
        if not elements:
            return None
        ctrls = []
        config = self.getConfiguration()
        for element in elements:
            ctrl = config._get_ctrl_for_element(element)
            if ctrl in ctrls:
                continue
            ctrls.append(ctrl)
        return ctrls

    def setOutput(self, output, *elements, apply=True):
        """Set the output configuration for the given elements.

        Channels and controllers are accepted as elements. Setting the output
        on the controller means setting it to all channels of this controller
        present in this measurement group.

        Configuration by default is directly applied on the server.
        Since setting the configuration means passing to the server all the
        configuration paramters of the measurement group at once this
        behavior can be changed with the *apply* argument and we can keep
        the configuration changes only locally. This is useful when we want
        to change more then one parameter, in this case only the setting of
        the last parameter should use `apply=True`.

        :param output: `True` - output enabled, `False` - output disabled
        :type output: bool
        :param elements: sequence of element names or full names, no elements
            means set to all
        :type elements: list(str)
        :param apply: `True` - apply on the server, `False` - do not apply yet
            on the server and keep locally (default: `True`)
        :type apply: bool
        """

        channels = self._get_channels_for_elements(elements)
        config = self.getConfiguration()
        config._setOutputChannels(output, channels, apply_cfg=apply)

    def getOutput(self, *elements, ret_full_name=False):
        """Get the output configuration of the given elements.

        Channels and controllers are accepted as elements. Getting the output
        from the controller means getting it from all channels of this
        controller present in this measurement group.

        :param elements: sequence of element names or full names, no elements
            means get from all
        :type elements: list(str)
        :param ret_full_name: whether keys in the returned dictionary are
            full names or names (default: `False` means return names)
        :type ret_full_name: bool
        :return: ordered dictionary where keys are **channel** names (or full
            names if `ret_full_name=True`) and values are their output
            configurations. Note that even if the *elements* contained
            controllers, the returned configuration will always contain
            only channels.
        :rtype: dict(str, bool)
        """
        channels = self._get_channels_for_elements(elements)
        config = self.getConfiguration()
        return config._getOutputChannels(channels, use_fullname=ret_full_name)

    def setEnabled(self, enabled, *elements, apply=True):
        """Set the enabled configuration for the given elements.

        Channels and controllers are accepted as elements. Setting the enabled
        on the controller means setting it to all channels of this controller
        present in this measurement group.

        Configuration by default is directly applied on the server.
        Since setting the configuration means passing to the server all the
        configuration paramters of the measurement group at once this
        behavior can be changed with the *apply* argument and we can keep
        the configuration changes only locally. This is useful when we want
        to change more then one parameter, in this case only the setting of
        the last parameter should use `apply=True`.

        :param enabled: `True` - element enabled, `False` - element disabled
        :type enabled: bool
        :param elements: sequence of element names or full names, no elements
            means set to all
        :type elements: list(str)
        :param apply: `True` - apply on the server, `False` - do not apply yet
            on the server and keep locally (default: `True`)
        :type apply: bool
        """

        channels = self._get_channels_for_elements(elements)
        config = self.getConfiguration()
        config._setEnabledChannels(enabled, channels, apply_cfg=apply)

    def getEnabled(self, *elements, ret_full_name=False):
        """Get the output configuration of the given elements.

        Channels and controllers are accepted as elements. Getting the enabled
        from the controller means getting it from all channels of this
        controller present in this measurement group.

        :param elements: sequence of element names or full names, no elements
            means get from all
        :type elements: list(str)
        :param ret_full_name: whether keys in the returned dictionary are
            full names or names (default: `False` means return names)
        :type ret_full_name: bool
        :return: ordered dictionary where keys are **channel** names (or full
            names if `ret_full_name=True`) and values are their output
            configurations. Note that even if the *elements* contained
            controllers, the returned configuration will always contain
            only channels.
        :rtype: dict(str, bool)
        """
        channels = self._get_channels_for_elements(elements)
        config = self.getConfiguration()
        return config._getEnabledChannels(channels, use_fullname=ret_full_name)

    def setPlotType(self, plot_type, *elements, apply=True):
        """Set the enabled configuration for the given elements.

        Channels and controllers are accepted as elements. Setting the plot
        type on the controller means setting it to all channels of this
        controller present in this measurement group.

        Configuration by default is directly applied on the server.
        Since setting the configuration means passing to the server all the
        configuration paramters of the measurement group at once this
        behavior can be changed with the *apply* argument and we can keep
        the configuration changes only locally. This is useful when we want
        to change more then one parameter, in this case only the setting of
        the last parameter should use `apply=True`.

        :param plot_type: 'No'/0 , 'Spectrum'/1, 'Image'/2
        :type plot_type: str or int
        :param elements: sequence of element names or full names, no elements
            means set to all
        :type elements: list(str)
        :param apply: `True` - apply on the server, `False` - do not apply yet
            on the server and keep locally (default: `True`)
        :type apply: bool
        """

        channels = self._get_channels_for_elements(elements)
        config = self.getConfiguration()
        config._setPlotTypeChannels(plot_type, channels, apply_cfg=apply)

    def getPlotType(self, *elements, ret_full_name=False):
        """Get the output configuration of the given elements.

        Channels and controllers are accepted as elements. Getting the plot
        type from the controller means getting it from all channels of this
        controller present in this measurement group.

        :param elements: sequence of element names or full names, no elements
            means get from all
        :type elements: list(str)
        :param ret_full_name: whether keys in the returned dictionary are
            full names or names (default: `False` means return names)
        :type ret_full_name: bool
        :return: ordered dictionary where keys are **channel** names (or full
            names if `ret_full_name=True`) and values are their output
            configurations. Note that even if the *elements* contained
            controllers, the returned configuration will always contain
            only channels.
        :rtype: dict(str, int)
        """
        channels = self._get_channels_for_elements(elements)
        config = self.getConfiguration()
        # TODO Change the documentation when _getPlotTypeChannels return enum
        #  value
        return config._getPlotTypeChannels(channels,
                                           use_fullname=ret_full_name)

    def setPlotAxes(self, plot_axes, *elements, apply=True):
        """Set the enabled configuration for the given elements.

        Channels and controllers are accepted as elements. Setting the plot
        axes on the controller means setting it to all channels of this
        controller present in this measurement group.

        Configuration by default is directly applied on the server.
        Since setting the configuration means passing to the server all the
        configuration paramters of the measurement group at once this
        behavior can be changed with the *apply* argument and we can keep
        the configuration changes only locally. This is useful when we want
        to change more then one parameter, in this case only the setting of
        the last parameter should use `apply=True`.

        :param plot_axes: ['<mov>'] / ['<mov>', '<idx>']
        :type plot_axes: list(str)
        :param elements: sequence of element names or full names, no elements
            means set to all
        :type elements: list(str)
        :param apply: `True` - apply on the server, `False` - do not apply yet
            on the server and keep locally (default: `True`)
        :type apply: bool
        """

        channels = self._get_channels_for_elements(elements)
        config = self.getConfiguration()
        config._setPlotAxesChannels(plot_axes, channels, apply_cfg=apply)

    def getPlotAxes(self, *elements, ret_full_name=False):
        """Get the output configuration of the given elements.

        Channels and controllers are accepted as elements. Getting the plot
        axes from the controller means getting it from all channels of this
        controller present in this measurement group.

        :param elements: sequence of element names or full names, no elements
            means get from all
        :type elements: list(str)
        :param ret_full_name: whether keys in the returned dictionary are
            full names or names (default: `False` means return names)
        :type ret_full_name: bool
        :return: ordered dictionary where keys are **channel** names (or full
            names if `ret_full_name=True`) and values are their output
            configurations. Note that even if the *elements* contained
            controllers, the returned configuration will always contain
            only channels.
        :rtype: dict(str, str)
        """
        channels = self._get_channels_for_elements(elements)
        config = self.getConfiguration()
        return config._getPlotAxesChannels(channels,
                                           use_fullname=ret_full_name)

    def setValueRefEnabled(self, value_ref_enabled, *elements, apply=True):
        """Set the output configuration for the given elements.

        Channels and controllers are accepted as elements. Setting the value
        reference enabled on the controller means setting it to all channels
        of this controller present in this measurement group.

        Configuration by default is directly applied on the server.
        Since setting the configuration means passing to the server all the
        configuration paramters of the measurement group at once this
        behavior can be changed with the *apply* argument and we can keep
        the configuration changes only locally. This is useful when we want
        to change more then one parameter, in this case only the setting of
        the last parameter should use `apply=True`.

        :param value_ref_enabled: `True` - enabled, `False` - disabled
        :type value_ref_enabled: bool
        :param elements: sequence of element names or full names, no elements
            means set to all
        :type elements: list(str)
        :param apply: `True` - apply on the server, `False` - do not apply yet
            on the server and keep locally (default: `True`)
        :type apply: bool
        """

        channels = self._get_channels_for_elements(elements)
        config = self.getConfiguration()
        config._setValueRefEnabledChannels(value_ref_enabled, channels,
                                           apply_cfg=apply)

    def getValueRefEnabled(self, *elements, ret_full_name=False):
        """Get the value reference enabled configuration of the given elements.

        Channels and controllers are accepted as elements. Getting the value
        from the controller means getting it from all channels of this
        controller present in this measurement group.

        :param elements: sequence of element names or full names, no elements
            means get from all
        :type elements: list(str)
        :param ret_full_name: whether keys in the returned dictionary are
            full names or names (default: `False` means return names)
        :type ret_full_name: bool
        :return: ordered dictionary where keys are **channel** names (or full
            names if `ret_full_name=True`) and values are their output
            configurations. Note that even if the *elements* contained
            controllers, the returned configuration will always contain
            only channels.
        :rtype: dict(str, bool)
        """
        channels = self._get_channels_for_elements(elements)
        config = self.getConfiguration()
        return config._getValueRefEnabledChannels(channels,
                                                  use_fullname=ret_full_name)

    def setValueRefPattern(self, value_ref_pattern, *elements, apply=True):
        """Set the output configuration for the given elements.

        Channels and controllers are accepted as elements. Setting the value
        reference pattern on the controller means setting it to all channels
        of this controller present in this measurement group.

        Configuration by default is directly applied on the server.
        Since setting the configuration means passing to the server all the
        configuration paramters of the measurement group at once this
        behavior can be changed with the *apply* argument and we can keep
        the configuration changes only locally. This is useful when we want
        to change more then one parameter, in this case only the setting of
        the last parameter should use `apply=True`.

        :param value_ref_pattern: `/path/file{index:03d}.txt`
        :type value_ref_pattern: :py:obj:`str`
        :param elements: sequence of element names or full names, no elements
            means set to all
        :type elements: list(str)
        :param apply: `True` - apply on the server, `False` - do not apply yet
            on the server and keep locally (default: `True`)
        :type apply: bool
        """

        channels = self._get_channels_for_elements(elements)
        config = self.getConfiguration()
        config._setValueRefPatternChannels(value_ref_pattern, channels,
                                           apply_cfg=apply)

    def getValueRefPattern(self, *elements, ret_full_name=False):
        """Get the value reference enabled configuration of the given elements.

        Channels and controllers are accepted as elements. Getting the value
        from the controller means getting it from all channels of this
        controller present in this measurement group.

        :param elements: sequence of element names or full names, no elements
            means get from all
        :type elements: list(str)
        :param ret_full_name: whether keys in the returned dictionary are
            full names or names (default: `False` means return names)
        :type ret_full_name: bool
        :return: ordered dictionary where keys are **channel** names (or full
            names if `ret_full_name=True`) and values are their output
            configurations. Note that even if the *elements* contained
            controllers, the returned configuration will always contain
            only channels.
        :rtype: dict(str, str)
        """
        channels = self._get_channels_for_elements(elements)
        config = self.getConfiguration()
        return config._getValueRefPatternChannels(channels,
                                                  use_fullname=ret_full_name)

    def _get_value_per_channel(self, config, ctrls_values):
        channels_values = collections.OrderedDict({})
        for ctrl, value in ctrls_values.items():
            for channel in config._get_ctrl_channels(ctrl):
                channels_values[channel] = value
        return channels_values

    def setTimer(self, timer, *elements, apply=True):
        """Set the timer configuration for the given channels of the same
        controller. NOTE: The current configuration does not allow to set
        the different value per channel of the same controller, it allows to
        set per controller.

        Configuration by default is directly applied on the server.
        Since setting the configuration means passing to the server all the
        configuration  paramters of the measurement group at once this
        behavior can be  changed with the *apply* argument and we can keep
        the configuration changes only locally. This is useful when we want
        to change more then one parameter, in this case only the setting of
        the last parameter should use `apply=True`.

        :param timer: channel use as timer
        :type timer: :py:obj:`str`
        :param elements: sequence of channels names or full names, no elements
            means set to all
        :type elements: list(str)
        :param apply: `True` - apply on the server, `False` - do not apply yet
            on the server and keep locally (default: `True`)
        :type apply: bool
        """
        config = self.getConfiguration()
        # TODO: Implement solution to set the timer per channel when it is
        #  allowed.
        config._setCtrlsTimer([timer], apply_cfg=apply)

    def getTimer(self, *elements, ret_full_name=False, ret_by_ctrl=False):
        """Get the timer configuration of the given elements.

        Channels and controllers are accepted as elements. Getting the output
        from the controller means getting it from all channels of this
        controller present in this measurement group, unless
        `ret_by_ctrl=True`.

        :param elements: sequence of element names or full names, no elements
            means get from all
        :type elements: list(str)
        :param ret_full_name: whether keys in the returned dictionary are
            full names or names (default: `False` means return names)
        :type ret_full_name: bool
        :param ret_by_ctrl: whether keys in the returned dictionary are
            controllers or channels (default: `False` means return channels)
        :type ret_by_ctrl: bool
        :return: ordered dictionary where keys are **channel** names (or full
            names if `ret_full_name=True`) and values are their synchronization
            configurations
        :rtype: dict(str, str)
        """
        # TODO: Implement solution to set the timer per channel when it is
        #  allowed.
        ctrls = self._get_ctrl_for_elements(elements)
        config = self.getConfiguration()
        ctrls_timers = config._getCtrlsTimer(ctrls, use_fullname=ret_full_name)
        if ret_by_ctrl:
            return ctrls_timers
        else:
            return self._get_value_per_channel(config, ctrls_timers)

    def setMonitor(self, monitor, *elements, apply=True):
        """Set the monitor configuration for the given channels of the same
        controller. NOTE: The current configuration does not allow to set
        the different value per channel of the same controller, it allows to
        set per controller.

        Configuration by default is directly applied on the server.
        Since setting the configuration means passing to the server all the
        configuration  paramters of the measurement group at once this
        behavior can be  changed with the *apply* argument and we can keep
        the configuration changes only locally. This is useful when we want
        to change more then one parameter, in this case only the setting of
        the last parameter should use `apply=True`.

        :param monitor: channel use as monitor
        :type monitor: :py:obj:`str`
        :param elements: sequence of channels names or full names, no elements
            means set to all
        :type elements: list(str)
        :param apply: `True` - apply on the server, `False` - do not apply yet
            on the server and keep locally (default: `True`)
        :type apply: bool
        """
        config = self.getConfiguration()
        # TODO: Implement solution to set the timer per channel when it is
        #  allowed.
        config._setCtrlsMonitor([monitor], apply_cfg=apply)

    def getMonitor(self, *elements, ret_full_name=False, ret_by_ctrl=False):
        """Get the monitor configuration of the given elements.

        Channels and controllers are accepted as elements. Getting the output
        from the controller means getting it from all channels of this
        controller present in this measurement group, unless
        `ret_by_ctrl=True`.

        :param elements: sequence of element names or full names, no elements
            means get from all
        :type elements: list(str)
        :param ret_full_name: whether keys in the returned dictionary are
            full names or names (default: `False` means return names)
        :type ret_full_name: bool
        :param ret_by_ctrl: whether keys in the returned dictionary are
            controllers or channels (default: `False` means return channels)
        :type ret_by_ctrl: bool
        :return: ordered dictionary where keys are **channel** names (or full
            names if `ret_full_name=True`) and values are their synchronization
            configurations
        :rtype: dict(str, str)
        """
        # TODO: Implement solution to set the timer per channel when it is
        #  allowed.
        ctrls = self._get_ctrl_for_elements(elements)
        config = self.getConfiguration()
        ctrls_monitor = config._getCtrlsMonitor(ctrls,
                                                use_fullname=ret_full_name)
        if ret_by_ctrl:
            return ctrls_monitor
        else:
            return self._get_value_per_channel(config, ctrls_monitor)

    def setSynchronizer(self, synchronizer, *elements, apply=True):
        """Set the synchronizer configuration for the given channels or
        controller. NOTE: The current configuration does not allow to set
        the different value per channel of the same controller, it allows to
        set per controller.

        Configuration by default is directly applied on the server.
        Since setting the configuration means passing to the server all the
        configuration  paramters of the measurement group at once this
        behavior can be  changed with the *apply* argument and we can keep
        the configuration changes only locally. This is useful when we want
        to change more then one parameter, in this case only the setting of
        the last parameter should use `apply=True`.

        :param synchronizer: triger/gate element name or software
        :type synchronizer: :py:obj:`str`
        :param elements: sequence of channels names or full names, no elements
            means set to all
        :type elements: list(str)
        :param apply: `True` - apply on the server, `False` - do not apply yet
            on the server and keep locally (default: `True`)
        :type apply: bool
        """
        config = self.getConfiguration()
        # TODO: Implement solution to set the timer per channel when it is
        #  allowed.
        ctrls = self._get_ctrl_for_elements(elements)
        config._setCtrlsSynchronizer(synchronizer, ctrls, apply_cfg=apply)

    def getSynchronizer(self, *elements, ret_full_name=False,
                        ret_by_ctrl=False):
        """Get the synchronizer configuration of the given elements.

        Channels and controllers are accepted as elements. Getting the output
        from the controller means getting it from all channels of this
        controller present in this measurement group, unless
        `ret_by_ctrl=True`.

        :param elements: sequence of element names or full names, no elements
            means get from all
        :type elements: list(str)
        :param ret_full_name: whether keys in the returned dictionary are
            full names or names (default: `False` means return names)
        :type ret_full_name: bool
        :param ret_by_ctrl: whether keys in the returned dictionary are
            controllers or channels (default: `False` means return channels)
        :type ret_by_ctrl: bool
        :return: ordered dictionary where keys are **channel** names (or full
            names if `ret_full_name=True`) and values are their synchronization
            configurations
        :rtype: dict(str, str)
        """
        # TODO: Implement solution to set the timer per channel when it is
        #  allowed.
        ctrls = self._get_ctrl_for_elements(elements)
        config = self.getConfiguration()
        ctrls_sync = config._getCtrlsSynchronizer(ctrls,
                                                  use_fullname=ret_full_name)
        if ret_by_ctrl:
            return ctrls_sync
        else:
            return self._get_value_per_channel(config, ctrls_sync)

    # NbStarts Methods
    def getNbStartsObj(self):
        return self._getAttrEG('NbStarts')

    def setNbStarts(self, starts):
        self.getNbStartsObj().write(starts)

    def getNbStarts(self):
        return self._getAttrValue('NbStarts')

    def getMoveableObj(self):
        return self._getAttrEG('Moveable')

    def getMoveable(self):
        return self._getAttrValue('Moveable')

    def getLatencyTimeObj(self):
        return self._getAttrEG('LatencyTime')

    def getLatencyTime(self):
        return self._getAttrValue('LatencyTime')

    def setMoveable(self, moveable=None):
        if moveable is None:
            moveable = 'None'  # Tango attribute is of type DevString
        self.getMoveableObj().write(moveable)

    def valueBufferChanged(self, channel, value_buffer):
        """Receive value buffer updates, pre-process them, and call
        the subscribed callback.

        :param channel: channel that reports value buffer update
        :type channel: ExpChannel
        :param value_buffer: json encoded value buffer update, it contains
            at least values and indexes
        :type value_buffer: :obj:`str`
        """
        if value_buffer is None:
            return
        _, value_buffer = self._value_buffer_codec.decode(value_buffer)
        values = value_buffer["value"]
        if isinstance(values[0], list):
            np_values = list(map(numpy.array, values))
            value_buffer["value"] = np_values
        self._value_buffer_cb(channel, value_buffer)

    def subscribeValueBuffer(self, cb=None):
        """Subscribe to channels' value buffer update events. If no
        callback is passed, the default channel's callback is subscribed which
        will store the data in the channel's value_buffer attribute.

        :param cb: callback to be subscribed, None means subscribe the default
            channel's callback
        :type cb: callable
        """
        self._value_buffer_channels = []
        for channel_info in self.getChannels():
            full_name = channel_info["full_name"]
            value_ref_enabled = channel_info.get("value_ref_enabled", False)
            # Use DeviceProxy instead of taurus to avoid crashes in Py3
            # See: tango-controls/pytango#292
            if _is_referable(full_name) and value_ref_enabled:
                continue
            channel = Device(full_name)
            value_buffer_obj = channel.getValueBufferObj()
            if cb is not None:
                self._value_buffer_cb = cb
                value_buffer_obj.subscribeEvent(self.valueBufferChanged,
                                                channel, False)
            else:
                value_buffer_obj.subscribeEvent(channel.valueBufferChanged,
                                                with_first_event=False)
            self._value_buffer_channels.append(channel)

    def unsubscribeValueBuffer(self, cb=None):
        """Unsubscribe from channels' value buffer events. If no callback is
        passed, unsubscribe the channel's default callback.

        :param cb: callback to be unsubscribed, None means unsubscribe the
            default channel's callback
        :type cb: callable
        """
        for channel_info in self.getChannels():
            full_name = channel_info["full_name"]
            value_ref_enabled = channel_info.get("value_ref_enabled", False)
            # Use DeviceProxy instead of taurus to avoid crashes in Py3
            # See: tango-controls/pytango#292
            if _is_referable(full_name) and value_ref_enabled:
                continue
            channel = Device(full_name)
            value_buffer_obj = channel.getValueBufferObj()
            if cb is not None:
                value_buffer_obj.unsubscribeEvent(self.valueBufferChanged,
                                                  channel)
                self._value_buffer_cb = None
            else:
                value_buffer_obj.unsubscribeEvent(channel.valueBufferChanged)
        self._value_buffer_channels = None

    def valueRefBufferChanged(self, channel, value_ref_buffer):
        """Receive value ref buffer updates, pre-process them, and call
        the subscribed callback.

        :param channel: channel that reports value ref buffer update
        :type channel: ExpChannel
        :param value_ref_buffer: json encoded value ref buffer update,
            it contains at least value refs and indexes
        :type value_ref_buffer: :obj:`str`
        """
        if value_ref_buffer is None:
            return
        _, value_ref_buffer = self._value_ref_buffer_codec.decode(
            value_ref_buffer)
        self._value_ref_buffer_cb(channel, value_ref_buffer)

    def subscribeValueRefBuffer(self, cb=None):
        """Subscribe to channels' value ref buffer update events. If no
        callback is passed, the default channel's callback is subscribed which
        will store the data in the channel's value_buffer attribute.

        :param cb: callback to be subscribed, None means subscribe the default
            channel's callback
        :type cb: callable
        """
        self._value_ref_buffer_channels = []
        for channel_info in self.getChannels():
            full_name = channel_info["full_name"]
            value_ref_enabled = channel_info.get("value_ref_enabled", False)
            # Use DeviceProxy instead of taurus to avoid crashes in Py3
            # See: tango-controls/pytango#292
            if not _is_referable(full_name):
                continue
            if not value_ref_enabled:
                continue
            channel = Device(full_name)
            value_ref_buffer_obj = channel.getValueRefBufferObj()
            if cb is not None:
                self._value_ref_buffer_cb = cb
                value_ref_buffer_obj.subscribeEvent(
                    self.valueRefBufferChanged, channel, False)
            else:
                value_ref_buffer_obj.subscribeEvent(
                    channel.valueRefBufferChanged, with_first_event=False)
            self._value_ref_buffer_channels.append(channel)

    def unsubscribeValueRefBuffer(self, cb=None):
        """Unsubscribe from channels' value ref buffer events. If no
        callback is passed, unsubscribe the channel's default callback.

        :param cb: callback to be unsubscribed, None means unsubscribe the
            default channel's callback
        :type cb: callable
        """
        for channel_info in self.getChannels():
            full_name = channel_info["full_name"]
            value_ref_enabled = channel_info.get("value_ref_enabled", False)
            # Use DeviceProxy instead of taurus to avoid crashes in Py3
            # See: tango-controls/pytango#292
            if not _is_referable(full_name):
                continue
            if not value_ref_enabled:
                continue
            channel = Device(full_name)
            value_ref_buffer_obj = channel.getValueRefBufferObj()
            if cb is not None:
                value_ref_buffer_obj.unsubscribeEvent(
                    self.valueRefBufferChanged, channel)
                self._value_ref_buffer_cb = None
            else:
                value_ref_buffer_obj.unsubscribeEvent(
                    channel.valueRefBufferChanged)
        self._value_ref_buffer_channels = None

    def _start(self, *args, **kwargs):
        try:
            self.Start()
        except DevFailed as e:
            # TODO: Workaround for CORBA timeout on measurement group start
            # remove it whenever sardana-org/sardana#93 gets implemented
            if e.args[-1].reason == "API_DeviceTimedOut":
                self.error("start timed out, trying to stop")
                self.stop()
                self.debug("stopped")
            raise e

    def prepare(self):
        self.command_inout("Prepare")

    def count_raw(self, start_time=None):
        """Raw count and report count values.

        Simply start and wait until finish, no configuration nor preparation.

        .. note::
            The count_raw method API is partially experimental (value
            references may be changed to values whenever possible in the
            future). Backwards incompatible changes may occur if deemed
            necessary by the core developers.

        :param start_time: start time of the whole count operation, if not
          passed a current timestamp will be used
        :type start_time: :obj:`float`
        :return: channel names and values (or value references - experimental)
        :rtype: :obj:`dict` where keys are channel full names and values are
          channel values (or value references - experimental)
        """
        if start_time is None:
            start_time = time.time()
        PoolElement.go(self)
        state = self.getStateEG().readValue()
        if state == Fault:
            msg = "Measurement group ended acquisition with Fault state"
            raise Exception(msg)
        values = self.getValues()
        ret = state, values
        self._total_go_time = time.time() - start_time
        return ret

    def go(self, *args, **kwargs):
        """Count and report count values.

        Configuration and prepare for measurement, then start and wait until
        finish.

        .. note::
            The count (go) method API is partially experimental (value
            references may be changed to values whenever possible in the
            future). Backwards incompatible changes may occur if deemed
            necessary by the core developers.

        :return: channel names and values (or value references - experimental)
        :rtype: :obj:`dict` where keys are channel full names and values are
          channel values (or value references - experimental)
        """
        start_time = time.time()
        cfg = self.getConfiguration()
        cfg.prepare()
        integration_time = args[0]
        if integration_time is None or integration_time == 0:
            return self.getStateEG().readValue(), self.getValues()
        self.putIntegrationTime(integration_time)
        self.setMoveable(None)
        self.setNbStarts(1)
        self.prepare()
        return self.count_raw(start_time)

    def count_continuous(self, synchronization, value_buffer_cb=None):
        """Execute measurement process according to the given synchronization
        description.

        :param synchronization: synchronization description
        :type synchronization: list of groups with equidistant synchronizations
        :param value_buffer_cb: callback on value buffer updates
        :type value_buffer_cb: callable
        :return: state and eventually value buffers if no callback was passed
        :rtype: tuple<list<DevState>,<list>>

        .. todo:: Think of unifying measure with count.

        .. note:: The measure method has been included in MeasurementGroup
            class on a provisional basis. Backwards incompatible changes
            (up to and including removal of the method) may occur if
            deemed necessary by the core developers.
        """
        start_time = time.time()
        cfg = self.getConfiguration()
        cfg.prepare()
        self.setSynchronization(synchronization)
        self.prepare()
        self.subscribeValueBuffer(value_buffer_cb)
        try:
            self.count_raw(start_time)
        finally:
            self.unsubscribeValueBuffer(value_buffer_cb)
        state = self.getStateEG().readValue()
        if state == Fault:
            msg = "Measurement group ended acquisition with Fault state"
            raise Exception(msg)
        if value_buffer_cb is None:
            value_buffers = self.getValueBuffers()
        else:
            value_buffers = None
        ret = state, value_buffers
        self._total_go_time = time.time() - start_time
        return ret

    startCount = PoolElement.start
    waitCount = PoolElement.waitFinish
    count = go
    stopCount = PoolElement.abort
    stop = PoolElement.stop


class IORegister(PoolElement):
    """ Class encapsulating IORegister functionality."""

    def __init__(self, name, **kw):
        """IORegister initialization."""
        self.call__init__(PoolElement, name, **kw)

    def getValueObj(self):
        return self._getAttrEG('value')

    def readValue(self, force=False):
        return self._getAttrValue('value', force=force)

    def startWriteValue(self, new_value, timeout=None):
        try:
            self.getValueObj().write(new_value)
            self.final_val = new_value
        except DevFailed as err_traceback:
            for err in err_traceback.args:
                if err.reason == 'API_AttrNotAllowed':
                    raise RuntimeError('%s is already chaging' % self)
                else:
                    raise

    def waitWriteValue(self, timeout=None):
        pass

    def writeValue(self, new_value, timeout=None):
        self.startWriteValue(new_value, timeout=timeout)
        self.waitWriteValue(timeout=timeout)
        return self.getStateEG().readValue(), self.readValue()

    writeIORegister = writeIOR = writeValue
    readIORegister = readIOR = getValue = readValue


class Instrument(BaseElement):
    def __init__(self, **kw):
        self.__dict__.update(kw)

    def getFullName(self):
        return self.full_name

    def getParentInstrument(self):
        return self.getPoolObj().getObj(self.parent_instrument)

    def getParentInstrumentName(self):
        return self.parent_instrument

    def getChildrenInstruments(self):
        raise NotImplementedError
        return self._children

    def getElements(self):
        raise NotImplementedError
        return self._elements

    def getType(self):
        return self.klass


class Pool(TangoDevice, MoveableSource):
    """ Class encapsulating device Pool functionality."""

    def __init__(self, name, **kw):
        self.call__init__(TangoDevice, name, **kw)
        self.call__init__(MoveableSource)

        self._elements = BaseSardanaElementContainer()
        self.__elements_attr = self.getAttribute("Elements")
        self.__elements_attr.addListener(self.on_elements_changed)

    def cleanUp(self):
        TangoDevice.cleanUp(self)
        f = self.factory()
        f.removeExistingAttribute(self.__elements_attr)

    def getObject(self, element_info):
        elem_type = element_info.getType()
        data = element_info._data
        if elem_type in ('ControllerClass', 'ControllerLibrary', 'Instrument'):
            klass = globals()[elem_type]
            kwargs = dict(data)
            kwargs['_pool_data'] = data
            kwargs['_pool_obj'] = self
            return klass(**kwargs)
        obj = Factory().getDevice(element_info.full_name, _pool_obj=self,
                                  _pool_data=data)
        return obj

    def on_elements_changed(self, evt_src, evt_type, evt_value):
        if evt_type == TaurusEventType.Error:
            msg = evt_value
            if isinstance(msg, DevFailed):
                d = msg.args[0]
                # skip configuration errors
                if d.reason == "API_BadConfigurationProperty":
                    return
                if d.reason in ("API_DeviceNotExported",
                                "API_CantConnectToDevice"):
                    msg = "Pool was shutdown or is inaccessible"
                else:
                    msg = "{0}: {1}".format(d.reason, d.desc)
            self.warning("Received elements error event %s", msg)
            self.debug(evt_value)
            return
        elif evt_type not in CHANGE_EVT_TYPES:
            return
        try:
            elems = CodecFactory().decode(evt_value.rvalue)
        except:
            self.error("Could not decode element info")
            self.info("value: '%s'", evt_value.rvalue)
            self.debug("Details:", exc_info=1)
            return
        elements = self.getElementsInfo()
        for element_data in elems.get('new', ()):
            element_data['manager'] = self
            element = BaseSardanaElement(**element_data)
            elements.addElement(element)
        for element_data in elems.get('del', ()):
            element = self.getElementInfo(element_data['full_name'])
            try:
                elements.removeElement(element)
            except:
                self.warning("Failed to remove %s", element_data)
        for element_data in elems.get('change', ()):
            # TODO: element is assigned but not used!! (check)
            element = self._removeElement(element_data)
            element = self._addElement(element_data)
        return elems

    def _addElement(self, element_data):
        element_data['manager'] = self
        element = BaseSardanaElement(**element_data)
        self.getElementsInfo().addElement(element)
        return element

    def _removeElement(self, element_data):
        name = element_data['full_name']
        element = self.getElementInfo(name)
        self.getElementsInfo().removeElement(element)
        return element

    def getElementsInfo(self):
        return self._elements

    def getElements(self):
        return self.getElementsInfo().getElements()

    def getElementInfo(self, name):
        return self.getElementsInfo().getElement(name)

    def getElementNamesOfType(self, elem_type):
        return self.getElementsInfo().getElementNamesOfType(elem_type)

    def getElementsOfType(self, elem_type):
        return self.getElementsInfo().getElementsOfType(elem_type)

    def getElementsWithInterface(self, interface):
        return self.getElementsInfo().getElementsWithInterface(interface)

    def getElementWithInterface(self, elem_name, interface):
        return self.getElementsInfo().getElementWithInterface(elem_name,
                                                              interface)

    def getObj(self, name, elem_type=None):
        if elem_type is None:
            return self.getElementInfo(name)
        elif isinstance(elem_type, str):
            elem_types = elem_type,
        else:
            elem_types = elem_type
        name = name.lower()
        for e_type in elem_types:
            elems = self.getElementsOfType(e_type)
            for elem in list(elems.values()):
                if elem.name.lower() == name:
                    return elem
            elem = elems.get(name)
            if elem is not None:
                return elem

    def __repr__(self):
        return self.getNormalName()

    def __str__(self):
        return repr(self)

    # -~-~-~-~-~-~-~-~-~-~-~-~-~-~-~-~-~-~-~-~-~-~-~-~-~-~-~-~-~-~-~-~-~-~-~-~-
    # MoveableSource interface
    #

    def getMoveable(self, names):
        """getMoveable(seq<string> names) -> Moveable

        Returns a moveable object that handles all the moveable items given in
        names."""
        # if simple motor just return it (if the pool has it)
        if isinstance(names, str):
            names = names,

        if len(names) == 1:
            name = names[0]
            return self.getObj(name, elem_type=MOVEABLE_TYPES)

        # find a motor group that contains elements
        moveable = self.__findMotorGroupWithElems(names)

        # if none exists create one
        if moveable is None:
            mgs = self.getElementsOfType('MotorGroup')
            i = 1
            pid = os.getpid()
            while True:
                name = "_mg_ms_{0}_{1}".format(pid, i)
                exists = False
                for mg in list(mgs.values()):
                    if mg.name == name:
                        exists = True
                        break
                if not exists:
                    break
                i += 1
            moveable = self.createMotorGroup(name, names)
        return moveable

    def __findMotorGroupWithElems(self, names):
        names_lower = list(map(str.lower, names))
        len_names = len(names)
        mgs = self.getElementsOfType('MotorGroup')
        for mg in list(mgs.values()):
            mg_elems = mg.elements
            if len(mg_elems) != len_names:
                continue
            for mg_elem, name in zip(mg_elems, names_lower):
                if mg_elem.lower() != name:
                    break
            else:
                return mg

    #
    # End of MoveableSource interface
    # -~-~-~-~-~-~-~-~-~-~-~-~-~-~-~-~-~-~-~-~-~-~-~-~-~-~-~-~-~-~-~-~-~-~-~-~-

    def _wait_for_element_in_container(self, container, elem_name, timeout=0.5,
                                       contains=True):
        start = time.time()
        cond = True
        nap = 0.01
        if timeout:
            nap = timeout / 10
        while cond:
            elem = container.getElement(elem_name)
            if contains:
                if elem is not None:
                    return elem
            else:
                if elem is None:
                    return True
            if timeout:
                dt = time.time() - start
                if dt > timeout:
                    self.info("Timed out waiting for '%s' in container",
                              elem_name)
                    return
            time.sleep(nap)

    def createMotorGroup(self, mg_name, elements):
        params = [mg_name, ] + list(map(str, elements))
        self.debug('trying to create motor group for elements: %s', params)
        self.command_inout('CreateMotorGroup', params)
        elements_info = self.getElementsInfo()
        return self._wait_for_element_in_container(elements_info, mg_name)

    def createMeasurementGroup(self, mg_name, elements):
        params = [mg_name, ] + list(map(str, elements))
        self.debug('trying to create measurement group: %s', params)
        self.command_inout('CreateMeasurementGroup', params)
        elements_info = self.getElementsInfo()
        return self._wait_for_element_in_container(elements_info, mg_name)

    def deleteMeasurementGroup(self, name):
        return self.deleteElement(name)

    def createElement(self, name, ctrl, axis=None):
        ctrl_type = ctrl.types[0]
        if axis is None:
            last_axis = ctrl.getLastUsedAxis()
            if last_axis is None:
                axis = str(1)
            else:
                axis = str(last_axis + 1)
        else:
            axis = str(axis)
        cmd = "CreateElement"
        pars = ctrl_type, ctrl.name, axis, name
        self.command_inout(cmd, pars)
        elements_info = self.getElementsInfo()
        return self._wait_for_element_in_container(elements_info, name)

    def renameElement(self, old_name, new_name):
        self.debug('trying to rename element: %s to: %s', old_name, new_name)
        self.command_inout('RenameElement', [old_name, new_name])
        elements_info = self.getElementsInfo()
        return self._wait_for_element_in_container(elements_info, new_name,
                                                   contains=True)

    def deleteElement(self, name):
        self.debug('trying to delete element: %s', name)
        self.command_inout('DeleteElement', name)
        elements_info = self.getElementsInfo()
        return self._wait_for_element_in_container(elements_info, name,
                                                   contains=False)

    def createController(self, class_name, name, *props):
        ctrl_class = self.getObj(class_name, elem_type='ControllerClass')
        if ctrl_class is None:
            raise Exception("Controller class %s not found" % class_name)
        cmd = "CreateController"
        pars = [ctrl_class.types[0], ctrl_class.file_name, class_name, name]
        pars.extend(list(map(str, props)))
        self.command_inout(cmd, pars)
        elements_info = self.getElementsInfo()
        return self._wait_for_element_in_container(elements_info, name)

    def deleteController(self, name):
        return self.deleteElement(name)

    def createInstrument(self, full_name, class_name):
        self.command_inout("CreateInstrument", [full_name, class_name])
        elements_info = self.getElementsInfo()
        return self._wait_for_element_in_container(elements_info, full_name)


def registerExtensions():
    factory = Factory()
    factory.registerDeviceClass("Pool", Pool)

    hw_type_names = [
        'Controller',
        'ComChannel', 'Motor', 'PseudoMotor', 'TriggerGate',
        'CTExpChannel', 'ZeroDExpChannel', 'OneDExpChannel', 'TwoDExpChannel',
        'PseudoCounter', 'IORegister', 'MotorGroup', 'MeasurementGroup']

    hw_type_map = [(name, globals()[name]) for name in hw_type_names]

    for klass_name, klass in hw_type_map:
        factory.registerDeviceClass(klass_name, klass)


def unregisterExtensions():
    factory = Factory()
    factory.unregisterDeviceClass("Pool")

    hw_type_names = [
        'Controller',
        'ComChannel', 'Motor', 'PseudoMotor', 'TriggerGate',
        'CTExpChannel', 'ZeroDExpChannel', 'OneDExpChannel', 'TwoDExpChannel',
        'PseudoCounter', 'IORegister', 'MotorGroup', 'MeasurementGroup']

    for klass_name in hw_type_names:
        factory.unregisterDeviceClass(klass_name)<|MERGE_RESOLUTION|>--- conflicted
+++ resolved
@@ -2381,12 +2381,8 @@
         if evt_type not in CHANGE_EVT_TYPES:
             return
         self.info("Configuration changed")
-<<<<<<< HEAD
-        self._setConfiguration(evt_value.value)
+        self._setConfiguration(evt_value.rvalue)
         self._flg_event = False
-=======
-        self._setConfiguration(evt_value.rvalue)
->>>>>>> 689f8788
 
     # TODO, should be removed
     def getChannelsInfo(self):
