#!/usr/bin/env python
from __future__ import absolute_import
##############################################################################
##
# This file is part of Sardana
##
# http://www.sardana-controls.org/
##
# Copyright 2011 CELLS / ALBA Synchrotron, Bellaterra, Spain
##
# Sardana is free software: you can redistribute it and/or modify
# it under the terms of the GNU Lesser General Public License as published by
# the Free Software Foundation, either version 3 of the License, or
# (at your option) any later version.
##
# Sardana is distributed in the hope that it will be useful,
# but WITHOUT ANY WARRANTY; without even the implied warranty of
# MERCHANTABILITY or FITNESS FOR A PARTICULAR PURPOSE.  See the
# GNU Lesser General Public License for more details.
##
# You should have received a copy of the GNU Lesser General Public License
# along with Sardana.  If not, see <http://www.gnu.org/licenses/>.
##
##############################################################################

"""The macro submodule."""
from __future__ import absolute_import
__all__ = ["MacroInfo", "Macro", "MacroNode", "ParamFactory",
           "MacroRunException"]

__docformat__ = 'restructuredtext'

import os
import copy
import types
import tempfile

from lxml import etree

import PyTango

from taurus.core.util.user import USER_NAME
from taurus.core.util.codecs import CodecFactory
<<<<<<< HEAD
from sardana.spock.parser import ParamParser
=======
from sardana.macroserver.msparameter import Optional
>>>>>>> 79647a22


class MacroRunException(Exception):
    pass


class MacroInfo(object):
    """Contains all information about a macro: name, documentation, parameters,
    result, etc"""

    def __init__(self, from_json_str=None, from_json=None):
        json_obj = from_json
        if from_json_str is not None:
            json_obj = self._fromJSON(from_json_str)

        if json_obj:
            self.__dict__.update(json_obj)
            self._buildDoc()

    def _fromJSON(self, json_str):
        json_codec = CodecFactory().getCodec('json')
        format, data = json_codec.decode(('json', json_str))
        return data

    def _buildDoc(self):
        if self.hasParams():
            self._parameter_line = self._buildParameterLine(self.parameters)
            self._parameter_description = self._buildParameterDescription(
                self.parameters)
        if self.hasResult():
            self._result_line = self._buildResultLine(self.result)
            self._result_description = self._buildResultDescription(
                self.result)

        doc = 'Syntax:\n\t%s %s' % (self.name, self.getParamStr())
        if self.hasResult():
            doc += ' -> ' + self.getResultStr()
        doc += '\n\n'
        doc += self.description
        if self.hasParams():
            doc += '\n\nParameters:\n\t'
            doc += '\n\t'.join(self.getParamDescr())
        if self.hasResult():
            doc += '\n\nResult:\n\t'
            doc += '\n\t'.join(self.getResultDescr())
        self.doc = doc

    def _hasParamComplex(self, parameters=None):
        if parameters is None:
            parameters = self.parameters

        for p in parameters:
            if self._isParamComplex(p):
                return True
        return False

    def _isParamComplex(self, p):
        return not self._isParamAtomic(p)

    def _isParamAtomic(self, p):
        return type(p['type']) in types.StringTypes

    def _buildParameterLine(self, parameters):
        l = []
        for p in parameters:
            t = p['type']
            if type(t) in types.StringTypes:
                # Simple parameter
                l.append('<%s>' % p['name'])
            else:
                l.append('[ %s ]' % self._buildParameterLine(t))
        return ' '.join(l)

    _buildResultLine = _buildParameterLine

    def _buildParameterDescription(self, parameters):
        l = []
        for p in parameters:
            t = p['type']
            if type(t) in types.StringTypes:
                # Simple parameter
                l.append('{name} : ({type}) {description}'.format(**p))
            else:
                l.extend(self._buildParameterDescription(t))
        return l

    _buildResultDescription = _buildParameterDescription

    def hasParams(self):
        """Determines if the macro has parameters

        :return: (bool) True if the macro has parameters or False otherwise
        """
        return hasattr(self, 'parameters')

    def getParamList(self):
        """Returs the list of parameters

        :return: (sequence) a list of parameters
        """
        if not self.hasParams():
            return []
        return self.parameters

    def getParam(self, idx=0):
        """Gets the parameter for the given index

        :param idx: (int) the index (default is 0)

        :return: (object) the parameter or None if the macro does not have the
                 desired parameter
        """
        if not self.hasParams():
            return
        return self.parameters[idx]

    def getPossibleParams(self, idx, parameters=None):
        """Gets the possible parameters for the given index

        :param idx: (int) parameter index
        :param parameters: (sequence) sequence of parameter information
                        (default is None which means use the macro parameters)
        :return: (sequence) list of possible parameters
        """
        if parameters is None:
            parameters = self.parameters

        res = []
        n = len(parameters)
        if idx >= n:
            if self._hasParamComplex(parameters):
                p = copy.copy(parameters)
                p.reverse()
                res.extend(self.getPossibleParams(0, p))
            return res

        res = []
        for i, p in enumerate(parameters):
            atomic = self._isParamAtomic(p)
            if i < idx:
                if atomic:
                    continue
                else:
                    res.extend(self.getPossibleParams(idx - i, p['type']))
            elif i == idx:
                if atomic:
                    res.append(p)
                else:
                    res.extend(self.getPossibleParams(0, p['type']))
            else:
                break
        return res

    def getParamStr(self):
        """Returns the string line representing the macro parameters.
           For example, if a macro has a motor parameter followed by a list of
           numbers it will return:
           '<motor> [ <number> ]'

        :return: (str) a string representing the macro parameter line
        """
        if not self.hasParams():
            return ''
        return self._parameter_line

    def getParamDescr(self):
        """Returns the list of strings, each one documenting each macro parameter

        :return: (sequence<str>) list of parameter lines
        """
        if not self.hasParams():
            return []
        return self._parameter_description

    def hasResult(self):
        """Determines if the macro has a result

        :return: (bool) True if the macro has a result or False otherwise
        """
        return hasattr(self, 'result')

    def getResultList(self):
        """Returns the list of results

        :return: (sequence) a list of results
        """
        if not self.hasResult():
            return []
        return self.result

    def getResult(self, idx=0):
        """Gets the result for the given index

        :param idx: (int) the index (default is 0)

        :return: (object) the result or None if the macro does not have the
                 desired result
        """
        return self.result[idx]

    def getResultStr(self):
        """Returns the string line representing the macro results.
           For example, if a macro returns a number, this method it
           will return: '<number>'

        :return: (str) a string representing the macro result line
        """
        if not self.hasResult():
            return ''
        return self._result_line

    def getResultDescr(self):
        """Returns the list of strings, each one documenting each macro result

        :return: (sequence<str>) list of result lines
        """
        if not self.hasResult():
            return []
        return self._result_description

    def formatResult(self, result):
        if not self.hasResult():
            if result is None:
                return None
            raise Exception('Macro %s does not return any result' % self.name)
        result_info = self.getResult()
        rtype = result_info['type']
        if rtype == 'File':
            fd, filename = tempfile.mkstemp(prefix='spock_', text=True)
            os.write(fd, result[1])
            os.close(fd)
            # put the local filename in the result
            result.insert(0, filename)
            return result
        res = []
        for idx, item in enumerate(result):
            result_info = self.getResult(idx)
            rtype = result_info['type']
            if rtype == 'Float':
                res.append(float(item))
            elif rtype == 'Integer':
                res.append(int(item))
            elif rtype == 'Boolean':
                res.append(item.lower() == 'true')
            elif rtype in ('String', 'User', 'Filename'):
                res.append(item)
            else:
                raise Exception('Unknown return type for macro %s' % self.name)
        if len(res) == 0:
            return None
        elif len(res) == 1:
            return res[0]
        else:
            return tuple(res)

    def __str__(self):
        return self.name


class Macro(object):

    Ready = PyTango.DevState.ON
    Init = PyTango.DevState.INIT
    Running = PyTango.DevState.RUNNING
    Pause = PyTango.DevState.STANDBY
    Fault = PyTango.DevState.FAULT
    Finished = PyTango.DevState.ON
    Abort = PyTango.DevState.ALARM

    def __init__(self, door, name, id, xml_obj):
        self.door = door
        self.name = name
        self.xml_node = xml_obj
        self.id = id
        self.range = None
        self.step = None
        self.result = None

    def getID(self):
        return self.id

    def getRange(self):
        return self.range

    def getStep(self):
        return self.step

    def getInfo(self):
        return self.door.macro_server.getMacroInfoObj(self.name)

    def setResult(self, res):
        self.result = self.getInfo().formatResult(res)

    def getResult(self):
        return self.result


class BaseNode(object):
    """Base class defining basic interface for all type of nodes used to represent,
    relationship between sequence, macros and parameters."""

    def __init__(self, parent=None):
        #        if parent:
        #            parent = weakref.ref(parent)
        self._parent = parent

    def parent(self):
        return self._parent

    def setParent(self, parent):
        #        if parent:
        #            parent = weakref.ref(parent)
        self._parent = parent

    def value(self):
        return ""

    def isAllowedMoveUp(self):
        return False

    def isAllowedMoveDown(self):
        return False

    def isAllowedDelete(self):
        return False


class BranchNode(BaseNode):
    """Class used to represent all types of elements which contain
    a list of other elements (children)"""

    def __init__(self, parent=None):
        BaseNode.__init__(self, parent)
        self._children = []

    def __len__(self):
        return len(self.children())

    def children(self):
        return self._children

    def child(self, idx):
        try:
            children = self.children()
            return children[idx]
        except:
            return None

    def rowOfChild(self, child):
        try:
            return self.children().index(child)
        except ValueError:
            return -1

    def insertChild(self, child, row=-1):
        child.setParent(self)
        if row == -1:
            row = len(self)
        self.children().insert(row, child)
        return row

    def removeChild(self, child):
        self.children().remove(child)

    def upChild(self, child):
        i = self.children().index(child)
        if i == 0:
            return
        self.removeChild(child)
        self.children().insert(child, i - 1)

    def downChild(self, child):
        i = self.children().index(child)
        if i == len(self) - 1:
            return
        self.removeChild(child)
        self.children().insert(i + 1, child)

    def toRun(self):
        values = []
        alert = ""
        for child in self.children():
            val, ale = child.toRun()
            values += val
            alert += ale
        return values, alert


class ParamNode(BaseNode):
    """Base class for param elements: single parameters and param repeats.
    It groups a common interface of them."""

    def __init__(self, parent=None, param=None):
        BaseNode.__init__(self, parent)

        if param is None:
            self.setName(None)
            self.setDescription(None)
            self.setMin(None)
            self.setMax(None)
        else:
            self.setName(str(param.get('name')))
            self.setDescription(str(param.get('description')))
            self.setMin(str(param.get('min')))
            self.setMax(str(param.get('max')))

    def name(self):
        return self._name

    def setName(self, name):
        self._name = name

    def description(self):
        return self._description

    def setDescription(self, description):
        self._description = description

    def min(self):
        return self._min

    def setMin(self, min):
        if min == 'None':
            min = None
        elif min:
            min = float(min)
        self._min = min

    def max(self):
        return self._max

    def setMax(self, max):
        if max == 'None':
            max = None
        elif max:
            max = float(max)
        self._max = max


class SingleParamNode(ParamNode):
    """Single parameter class."""

    def __init__(self, parent=None, param=None):
        ParamNode.__init__(self, parent, param)
        self._defValue = None
        if param is None:
            return
        self.setType(str(param.get('type')))
        self.setDefValue(param.get('default_value', None))
        if self.type() == "User":
            self.setDefValue(USER_NAME)
        self._value = None

    def __len__(self):
        return 0

    def __repr__(self):
        if self._value is None:
            return "None"
        return self._value

    def value(self):
        return self._value

    def setValue(self, value):
        self._value = value

    def defValue(self):
        if self._defValue is None:
            return None
        return str(self._defValue)

    def setDefValue(self, defValue):
        if defValue == "None":
            defValue = None
        self._defValue = defValue

    def type(self):
        return self._type

    def setType(self, type):
        self._type = type

    def toXml(self):
        value = self.value()
        paramElement = etree.Element("param", name=self.name())
<<<<<<< HEAD
        if value is not None:
            paramElement.set("value", value)
=======
        # set value attribute only if it is different than the default value
        # the server will assign the default value anyway.
        if value is not None or str(value).lower() != 'none':
            if value != self.defValue():
                paramElement.set("value", value)
>>>>>>> 79647a22
        return paramElement

    def fromXml(self, xmlElement):
        self.setName(xmlElement.get("name"))
        self.setValue(xmlElement.get("value"))

    def isMotorParam(self):
        return self.type() == globals.PARAM_MOTOR

    def allMotors(self):
        if self.isMotorParam() and self.value() != 'None':
            return [self.value()]
        else:
            return[]

    def toRun(self):
        val = self.value()
        if val is None or val == "None":
            if self.defValue() is None:
                alert = "Parameter <b>" + self.name() + "</b> is missing.<br>"
                return ([val], alert)
            elif self._defValue == Optional:
                val = ''
            else:
                val = self.defValue()
        return ([val], "")

    def toList(self):
        return self._value

    def fromList(self, v):
        """fromList method converts the parameters, into a tree of
        objects. This tree represents the structure of the parameters.
        In this specific case, it converts a single parameter.
        :param v: (str_or_list) single parameter. Only empty list are allowed.
        Empty list indicates default value."""
        if isinstance(v, list):
            if len(v) == 0:
                v = self.defValue()
            elif not isinstance(self.parent(), RepeatNode):
                msg = "Only members of repeat parameter allow list values"
                raise ValueError(msg)
            else:
                raise ValueError("Too many elements in list value")
        self.setValue(v)


class RepeatParamNode(ParamNode, BranchNode):
    """Repeat parameter class."""

    def __init__(self, parent=None, param=None):
        ParamNode.__init__(self, parent, param)
        BranchNode.__init__(self, parent)
        if param is None:
            self.setParamsInfo([])
        else:
            self.setParamsInfo(copy.deepcopy(param.get('type')))

    def __repr__(self):
        return repr(self.children())

    def arrangeIndexes(self):
        for i, child in enumerate(self.children()):
            child.setIndex(i + 1)

    def paramsInfo(self):
        return self._paramsInfo

    def setParamsInfo(self, paramsInfo):
        self._paramsInfo = paramsInfo

    def newRepeat(self):
        repeatNode = RepeatNode(self)
        for repeatParam in self.paramsInfo():
            repeatNode.addParam(repeatParam)
        return repeatNode

    def addRepeat(self):
        repeat = RepeatNode(self)
        self.insertChild(repeat)
        for repeatParam in self.paramsInfo():
            repeat.addParam(repeatParam)
        return repeat

    def isReachedMin(self):
        if self.min() is None:
            return False
        return len(self) <= self.min()

    def isBelowMin(self):
        if self.min() is None:
            return False
        return len(self) < self.min()

    def isReachedMax(self):
        if self.max() is None:
            return False
        return len(self) == self.max()

    def isAboveMax(self):
        if self.max() is None:
            return False
        return len(self) > self.max()

    def insertChild(self, child, row=-1):
        # this line was removed on purpose
        # in case of importing sequences from plain text, it is possible that
        #  user introduced more repetitions than allowed
        # in this case later validation will inform him about exceeding a limit
        # if self.isReachedMax(): return
        return BranchNode.insertChild(self, child, row)

    def removeChild(self, child):
        if self.isReachedMin():
            return
        child.setParent(None)
        begin = self.children().index(child) + 1
        for i in range(begin, len(self)):
            self.child(i).setIndex(self.child(i).index() - 1)
        BranchNode.removeChild(self, child)

    def upChild(self, child):
        i = self.children().index(child)
        if i == 0:
            return
        child.setIndex(child.index() - 1)
        self.child(i - 1).setIndex(self.child(i - 1).index() + 1)
        BranchNode.removeChild(self, child)
        self.insertChild(child, i - 1)

    def downChild(self, child):
        i = self.children().index(child)
        if i == len(self) - 1:
            return
        child.setIndex(child.index() + 1)
        self.child(i + 1).setIndex(self.child(i + 1).index() - 1)
        BranchNode.removeChild(self, child)
        self.insertChild(child, i + 1)

    def toRun(self):
        values = []
        alert = ""
        if self.isBelowMin():
            alert += "Parameter <b>" + self.name() + "</b> has not enough " \
                                                    "repeats<br>"
        for child in self.children():
            val, ale = child.toRun()
            values += val
            alert += ale
        return (values, alert)

    def toXml(self):
        paramElement = etree.Element("paramrepeat", name=self.name())
        for child in self.children():
            paramElement.append(child.toXml())
        return paramElement

    def fromXml(self, xmlElement):
        self.setName(xmlElement.get("name"))
        for repeatElement in xmlElement:
            repeat = RepeatNode(self)
            repeat.fromXml(repeatElement)
            self.insertChild(repeat)

    def allMotors(self):
        motors = []
        for child in self.children():
            motors += child.allMotors()
        return motors

    def toList(self):
        return [child.toList() for child in self.children()]

    def fromList(self, repeats):
        """fromList method convert the parameters, into a tree of
        objects. This tree represents the structure of the parameters.
        In this case case, it converts repeat parameters.
        :param repeats: (list<str>_or_list<list>). Parameters.
        It is a list of strings in case of repetitions of single
        parameters.
        It is a list of lists in case of repetitions of more than one element
        for each repetition.
        """
        for j, repeat in enumerate(repeats):

            repeat_node = self.child(j)
            if repeat_node is None:
                repeat_node = self.addRepeat()
            repeat_node.fromList(repeat)

#    def isAllowedMoveUp(self):
#        return self is not self.parent().child(0)
#
#    def isAllowedMoveDown(self):
#        return self is not self.parent().child(len(self.parent()) - 1)


class RepeatNode(BranchNode):
    """Class for repetition elements (group of params which were repeated in
    macro)"""

    def __init__(self, parent=None):
        BranchNode.__init__(self, parent)
        if parent is None:
            return
        self.setIndex(len(self.parent()) + 1)

    def __repr__(self):
        return repr(self.children())

    def index(self):
        return self._index

    def setIndex(self, index):
        self._index = index

    def name(self):
        return "#%d" % self.index()

    def addParam(self, param):
        paramNode = ParamFactory(param, self)
        self.insertChild(paramNode)

    def toXml(self):
        repeatElement = etree.Element("repeat", nr=str(self.index()))
        for child in self.children():
            repeatElement.append(child.toXml())
        return repeatElement

    def fromXml(self, xmlElement):
        self.setIndex(int(xmlElement.get("nr")))
        for paramElement in xmlElement:
            if paramElement.tag == "param":
                param = SingleParamNode(self)
            elif paramElement.tag == "paramrepeat":
                param = RepeatParamNode(self)
            param.fromXml(paramElement)
            self.insertChild(param)

    def duplicateNode(self):
        """Method for duplicating a RepeatNode. The new node is
        appended as the last element of the ParamRepeatNode containing the
        RepeatNode being duplicated.
        """
        repeat_param_node = self.parent()
        duplicated_node = copy.deepcopy(self)
        repeat_param_node.insertChild(duplicated_node)
        repeat_param_node.arrangeIndexes()

    def allMotors(self):
        motors = []
        for child in self.children():
            motors += child.allMotors()
        return motors

    def isAllowedDel(self):
        pass

    def isAllowedMoveUp(self):
        return self is not self.parent().child(0)

    def isAllowedMoveDown(self):
        return self is not self.parent().child(len(self.parent()) - 1)

    def toList(self):
        if len(self.children()) == 1:
            return self.child(0).toList()
        else:
            return [child.toList() for child in self.children()]

    def fromList(self, params):
        """fromList method convert the parameters, into a tree of
        objects. This tree represents the structure of the parameters.
        In this case case, it converts repeat parameters.
        :param params: (list<str>_or_<str>). Parameters.
        It is a list of strings in case of param repeat of more than one
        element for each repetition.
        It is a string or empty list in case of repetitions of
        single elements.
        """
        len_children = len(self.children())
        if len_children == 1:
            self.child(0).fromList(params)
        elif len_children > 1:
            for k, member_node in enumerate(self.children()):
                try:
                    param = params[k]
                except IndexError:
                    param = []
                member_node.fromList(param)
        else:
            self.addParam(params)


class MacroNode(BranchNode):
    """Class to represent macro element."""
    count = 0

    def __init__(self, parent=None, name=None, params_def=None):
        BranchNode.__init__(self, parent)
        self.setId(None)
        self.setName(name)
        self.setPause(False)
        self.setProgress(0)
        self.setRange((0, 100))
        self.setParams([])
        self.setHooks([])
        self.setHookPlaces([])
        self.setAllowedHookPlaces([])
        # create parameter nodes (it is recursive for repeat parameters
        # containing repeat parameters)
        if params_def is not None:
            for param_info in params_def:
                self.addParam(ParamFactory(param_info, self))

    def id(self):
        """
        Getter of macro's id property

        :return: (int)

        .. seealso: :meth:`MacroNode.setId`, assignId
        """

        return self._id

    def setId(self, id):
        """
        Setter of macro's id property

        :param id: (int) new macro's id

        See Also: id, assignId
        """

        self._id = id

    def assignId(self):
        """
        If macro didn't have an assigned id it assigns it
        and return macro's id.

        :return: (int)

        See Also: id, setId
        """
        id = self.id()
        if id is not None:
            return id
        MacroNode.count += 1
        self.setId(MacroNode.count)
        return MacroNode.count

    def name(self):
        return self._name

    def setName(self, name):
        self._name = name

    def isPause(self):
        return self._pause

    def setPause(self, pause):
        self._pause = pause

    def range(self):
        return self._range

    def setRange(self, range):
        self._range = range

    def progress(self):
        return self._progress

    def setProgress(self, progress):
        self._progress = progress

    def isAllowedHooks(self):
        return bool(self._allowedHookPlaces)

    def allowedHookPlaces(self):
        return self._allowedHookPlaces

    def setAllowedHookPlaces(self, allowedHookPlaces):
        self._allowedHookPlaces = allowedHookPlaces

    def hookPlaces(self):
        return self._hookPlaces

    def setHookPlaces(self, hookPlaces):
        self._hookPlaces = hookPlaces

    def addHookPlace(self, hookPlace):
        self._hookPlaces.append(hookPlace)

    def removeHookPlace(self, hookPlace):
        self._hookPlaces.remove(hookPlace)

    def hasParams(self):
        return self._hasParams

    def setHasParams(self, hasParams):
        self._hasParams = hasParams

#################################
    def params(self):
        return self._params

    def setParams(self, params):
        self._params = params

    def addParam(self, param):
        param.setParent(self)
        self._params.append(param)

    def popParam(self, index=None):
        if index is None:
            return self._params.pop()
        else:
            return self._params.pop(index)

    def hooks(self):
        return self._hooks

    def setHooks(self, hooks):
        self._hooks = hooks

    def addHook(self, hook):
        hook.setParent(self)
        self._hooks.append(hook)

    def removeHook(self, hook):
        self._hooks.remove(hook)

    def rowOfHook(self, hook):
        try:
            return self.hooks().index(hook)
        except ValueError:
            return -1

##################################
    def children(self):
        return self.params() + self.hooks()

    def insertChild(self, child, row=-1):
        child.setParent(self)
        if isinstance(child, MacroNode):
            if row == -1:
                row = len(self._hooks)
            else:
                row = row - len(self._params)
            self._hooks.insert(row, child)
        elif isinstance(child, ParamNode):
            if row == -1:
                row = len(self._params)
            self._params.insert(row, child)
        return self.rowOfChild(child)

    def removeChild(self, child):
        if isinstance(child, MacroNode):
            self._hooks.remove(child)
        elif isinstance(child, ParamNode):
            self._params.insert(child)

    def toRun(self):
        values = []
        alert = ""
        for child in self.children():
            if isinstance(child, ParamNode):
                val, ale = child.toRun()
                values += val
                alert += ale
        return values, alert

    def toSpockCommand(self):
        values, alerts = self.toRun()
        values = map(str, values)
        return "%s %s" % (self.name(), str.join(' ', values))

    def value(self):
        values, alerts = self.toRun()
        if len(values) == 0:
            return ''
        elif len(values) == 1:
            return '[%s]' % values[0]
        else:
            valueString = ''
            for value in values:
                valueString += (str(value) + ', ')
            return '[%s]' % valueString[:-2]

#    def allMotors(self):
#        motors = []
#        for macro in self.allMacros():
#            motors += macro.ownMotors()
#        return motors
#
#    def ownMotors(self):
#        motors = []
#        for macro in self.hooks():
#            motors += macro.allMotors()
#        return motors

    def allMacros(self):
        macros = self.allDescendants()
        macros.append(self)
        return macros

    def allDescendants(self):
        descendantsMacros = []
        ownMacros = []
        for child in self.children():
            if isinstance(child, MacroNode):
                ownMacros.append(child)
                descendantsMacros += child.allDescendants()
        return descendantsMacros + ownMacros

#    def descendantFromId(self, id):
#        descendant = None
#        for child in self.children():
#            if isinstance(child, MacroNode) and child.id() == id:
#                descendant = child
#                break
#        else:
#            for child in self.children():
#                descendant = child.descendantById(id)
#        return descendant

    def isAllowedMoveLeft(self):
        """This method checks if is is allowed to move macro to grandparent's
        hook list.
        It is enough to check that grandparent exist, cause all parents must
        allow hooks"""
        return self.parent().parent() is not None

    def moveLeft(self):
        """This method moves macro to grandparent's hook list
        and place it right after its ex-parent,
        it also returns newRow"""
        oldParent = self.parent()
        newParent = oldParent.parent()
        newRow = newParent.hooks().index(oldParent) + 1
        oldParent.removeHook(self)
        self.setParent(newParent)
        newParent.insertHook(newRow, self)
        return newRow

    def isAllowedMoveRight(self):
        """This method is used to check if it is allowed to move macro
        to it's first following sibling's hook list."""
        parent = self.parent()
        try:
            return parent.child(parent.rowOfChild(self) + 1).isAllowedHooks()
        except:
            return False

    def moveRight(self):
        """This method is used to move selected macro (pased via index)
        to it's first following sibling's hook list. In tree representation
        it basically move macro to the right"""
        parent = self.parent()
        for idx, hook in enumerate(parent.hooks()):
            if hook is self:
                newParent = parent.hook(idx + 1)
                parent.removeHook(self)
                self.setParent(newParent)
                newParent.insertHook(0, self)
                return 0

    def isAllowedMoveUp(self):
        parent = self.parent()
        if isinstance(parent, SequenceNode):
            return self is not self.parent().child(0)
        elif isinstance(parent, MacroNode):
            return self is not self.parent()._hooks[0]
        else:
            return False

    def moveUp(self):
        """This method moves hook up and returns newRow"""
        parent = self.parent()
        myOldRow = parent.rowOfHook(self)
        parent.removeHook(self)
        parent.insertHook(myOldRow - 1, self)
        return myOldRow - 1

    def isAllowedMoveDown(self):
        parent = self.parent()
        return parent.rowOfChild(self) < len(parent) - 1

    def moveDown(self):
        """This method moves hook up and returns newRow"""
        parent = self.parent()
        myOldRow = parent.rowOfHook(self)
        parent.removeHook(self)
        parent.insertHook(myOldRow + 1, self)
        return myOldRow + 1

    def toXml(self, withId=True):
        """
        Converts MacroNode obj to etree.Element obj.

        :param withId: (bool) if we want to export also macro id
                        (default: True)

        See Also: fromXml
        """

        macroElement = etree.Element("macro", name=self.name())
        if withId:
            id_ = self.id()
            if id_ is not None:
                macroElement.set("id", str(self.id()))
        for hookPlace in self.hookPlaces():
            hookElement = etree.SubElement(macroElement, "hookPlace")
            hookElement.text = hookPlace
        for child in self.children():
            if isinstance(child, MacroNode):
                xmlElement = child.toXml(withId)
            else:
                xmlElement = child.toXml()
            macroElement.append(xmlElement)
        return macroElement

    def fromXml(self, xmlElement):
        """
        Fills properties of MacroNode obj from etree.Element obj passed
        as a parameter

        :param xmlElement: (etree.Element)

        See Also: toXml
        """

        self.setName(xmlElement.get("name"))
        hookPlaces = []
        for element in xmlElement:
            if element.tag == "param":
                param = SingleParamNode(self)
                param.fromXml(element)
                self.addParam(param)
            elif element.tag == "paramrepeat":
                param = RepeatParamNode(self)
                param.fromXml(element)
                self.addParam(param)
            elif element.tag == "macro":
                macro = MacroNode(self)
                macro.fromXml(element)
                self.addHook(macro)
            elif element.tag == "hookPlace":
                hookPlaces.append(element.text)
        self.setHookPlaces(hookPlaces)

    # deleted to use more generic 'fromList' method.
    # def fromPlainText(self, plainText):
    #     """Receive a plain text with the mac"""
    #     words = ParamParser().parse(plainText)
    #     length = len(words)
    #     if length == 0:
    #         return
    #     macro_name = words[0]
    #     macro_params = words[1:]
    #     self.setName(macro_name)
    #     self.fromList(macro_params)

    def toList(self):
        """Convert to list representation in format:
        [macro_name, *parameter_values] where complex repeat parameters are
        encapsulated in lists e.g. ['mv', [['mot01', 0], ['mot02', 0]]]
        """
        list_ = [param.toList() for param in self.params()]
        list_.insert(0, self.name())
        return list_

    def fromList(self, values):
        """fromList method convert the parameters, into a tree of
        objects. This tree represents the structure of the parameters.
        This will allow to pass the parameters to the macroserver.
        :param values: (list<str>_list<list<str>>). Parameters.
        It is a list of strings in case of single parameters.
        In the rest of cases, values are list of objects
        where the objects can be strings or lists in a recursive mode.
        """
        params = self.params()
        for i, val in enumerate(values):
            # If exist the ParamNode, complete it.
            try:
                param = params[i]
                param.fromList(val)
            except IndexError:
                # else, create a new one with ParamFactory
                param = ParamFactory(val)
                self.addParam(param)


class SequenceNode(BranchNode):
    """Class to represent sequence element."""
    comment_characters = ('#',)

    def __init__(self, parent=None):
        BranchNode.__init__(self, parent)

    def allMacros(self):
        macros = []
        for macro in self.children():
            macros += macro.allDescendants()
        macros += self.children()
        return macros

    def upMacro(self, macro):
        BranchNode.upChild(self, macro)

    def downMacro(self, macro):
        BranchNode.downChild(self, macro)

    def toXml(self, withId=True):
        sequenceElement = etree.Element("sequence")
        for child in self.children():
            sequenceElement.append(child.toXml(withId))
        return sequenceElement

    def fromXml(self, sequenceElement):
        for childElement in sequenceElement.iterchildren("macro"):
            macro = MacroNode(self)
            macro.fromXml(childElement)
            self.insertChild(macro)

    def fromPlainText(self, plainText):
        plainMacros = plainText.split('\n')
        for plainMacro in plainMacros:
            # stripping the whitespace characters
            plainMacro = plainMacro.strip()
            # ignoring the empty lines
            if len(plainMacro) == 0:
                continue
            # ignoring the commented lines
            if plainMacro[0] in self.comment_characters:
                continue
            # use the official Parameters Parser
            words = ParamParser().parse(plainMacro)
            macro_name = words[0]
            macro_params = words[1:]
            macro = MacroNode(self, name=macro_name)
            macro.fromList(macro_params)
            self.insertChild(macro)

#    def descendantFromId(self, id):
#        descendant = None
#        for child in self.children():
#            if isinstance(child, MacroNode) and child.id() == id:
#                descendant = child
#                break
#        else:
#            for child in self.children():
#                descendant = child.descendantById(id)
#        return descendant


<<<<<<< HEAD
def ParamFactory(paramInfo, parent=None):
    """Factory method returning param element, depends of the paramInfo
    argument.
    :param paramInfo: Can be a list to to create a RepeatParamNode, dict with
    the paramInfo and a str that creates a SingleParamNode with a value.
    :return ParamNode element
    """
    if isinstance(paramInfo, list):
        param = RepeatParamNode(parent=parent)
        for pI in paramInfo:
            repeat_node = param.addRepeat()
            # If contains another paramRepeats:
            if isinstance(pI, list):
                for p in pI:
                    if len(p) > 0:
                        repeat_node.insertChild(ParamFactory(p, repeat_node))
            else:
                repeat_node.insertChild(ParamFactory(pI, repeat_node))

    elif isinstance(paramInfo, dict):
        if isinstance(paramInfo.get('type'), list):
            param = RepeatParamNode(parent=parent, param=paramInfo)
            if param.min() > 0:
                param.addRepeat()
        else:
            param = SingleParamNode(parent=parent, param=paramInfo)
=======
def ParamFactory(paramInfo):
    """Factory method returning param element, depends of the paramInfo
    argument.
    """
    if isinstance(paramInfo.get('type'), list):
        param = RepeatParamNode(param=paramInfo)
        if param.min() > 0:
            param.addRepeat()
>>>>>>> 79647a22
    else:
        param = SingleParamNode(parent=parent)
        param.setValue(paramInfo)
    return param


def createMacroNode(macro_name, params_def, macro_params):
    """Create of the macro node object.

    :param macro_name: (str) macro name
    :param params_def: (list<dict>) list of param definitions
    :param macro_params: (sequence[str]) list of parameter values, if repeat
        parameters are used parameter values may be sequences itself.

<<<<<<< HEAD
    .. todo:: This method implements exactly the same logic as :meth:
    `sardana.taurus.core.tango.sardana.macroserver.BaseDoor.
    _createMacroXmlFromStr`
    unify them and place in some common location.
=======
    :return (MacroNode) macro node object
>>>>>>> 79647a22
    """
    macro_node = MacroNode(name=macro_name, params_def=params_def)
    macro_node.fromList(macro_params)
    return macro_node<|MERGE_RESOLUTION|>--- conflicted
+++ resolved
@@ -41,11 +41,8 @@
 
 from taurus.core.util.user import USER_NAME
 from taurus.core.util.codecs import CodecFactory
-<<<<<<< HEAD
 from sardana.spock.parser import ParamParser
-=======
 from sardana.macroserver.msparameter import Optional
->>>>>>> 79647a22
 
 
 class MacroRunException(Exception):
@@ -532,16 +529,11 @@
     def toXml(self):
         value = self.value()
         paramElement = etree.Element("param", name=self.name())
-<<<<<<< HEAD
-        if value is not None:
-            paramElement.set("value", value)
-=======
         # set value attribute only if it is different than the default value
         # the server will assign the default value anyway.
         if value is not None or str(value).lower() != 'none':
             if value != self.defValue():
                 paramElement.set("value", value)
->>>>>>> 79647a22
         return paramElement
 
     def fromXml(self, xmlElement):
@@ -1300,7 +1292,6 @@
 #        return descendant
 
 
-<<<<<<< HEAD
 def ParamFactory(paramInfo, parent=None):
     """Factory method returning param element, depends of the paramInfo
     argument.
@@ -1327,16 +1318,6 @@
                 param.addRepeat()
         else:
             param = SingleParamNode(parent=parent, param=paramInfo)
-=======
-def ParamFactory(paramInfo):
-    """Factory method returning param element, depends of the paramInfo
-    argument.
-    """
-    if isinstance(paramInfo.get('type'), list):
-        param = RepeatParamNode(param=paramInfo)
-        if param.min() > 0:
-            param.addRepeat()
->>>>>>> 79647a22
     else:
         param = SingleParamNode(parent=parent)
         param.setValue(paramInfo)
@@ -1350,15 +1331,12 @@
     :param params_def: (list<dict>) list of param definitions
     :param macro_params: (sequence[str]) list of parameter values, if repeat
         parameters are used parameter values may be sequences itself.
-
-<<<<<<< HEAD
+    :return (MacroNode) macro node object
+
     .. todo:: This method implements exactly the same logic as :meth:
     `sardana.taurus.core.tango.sardana.macroserver.BaseDoor.
     _createMacroXmlFromStr`
     unify them and place in some common location.
-=======
-    :return (MacroNode) macro node object
->>>>>>> 79647a22
     """
     macro_node = MacroNode(name=macro_name, params_def=params_def)
     macro_node.fromList(macro_params)
