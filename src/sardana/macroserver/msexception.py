#!/usr/bin/env python

##############################################################################
##
# This file is part of Sardana
##
# http://www.sardana-controls.org/
##
# Copyright 2011 CELLS / ALBA Synchrotron, Bellaterra, Spain
##
# Sardana is free software: you can redistribute it and/or modify
# it under the terms of the GNU Lesser General Public License as published by
# the Free Software Foundation, either version 3 of the License, or
# (at your option) any later version.
##
# Sardana is distributed in the hope that it will be useful,
# but WITHOUT ANY WARRANTY; without even the implied warranty of
# MERCHANTABILITY or FITNESS FOR A PARTICULAR PURPOSE.  See the
# GNU Lesser General Public License for more details.
##
# You should have received a copy of the GNU Lesser General Public License
# along with Sardana.  If not, see <http://www.gnu.org/licenses/>.
##
##############################################################################

"""This module contains the class definition for the MacroServer environment
manager"""

__all__ = ["MacroServerException", "MacroServerExceptionList", "MissingEnv",
           "UnknownEnv", "UnknownMacro", "UnknownMacroLibrary",
           "UnknownRecorder", "MacroWrongParameterType", "LibraryError",
           "InterruptException", "StopException", "AbortException",
           "ReleaseException", "InputCancelled"]

__docformat__ = 'restructuredtext'

<<<<<<< HEAD
=======
from sardana.taurus.core.tango.sardana.pool import InterruptException, \
    StopException, AbortException, ReleaseException

>>>>>>> 20488853
from sardana.sardanaexception import SardanaException, SardanaExceptionList, \
    UnknownCode, UnknownLibrary, LibraryError, InterruptException, \
    StopException, AbortException


class MacroServerException(SardanaException):
    pass


class MacroServerExceptionList(SardanaExceptionList):
    pass


class MissingEnv(MacroServerException):
    pass


class UnknownEnv(MacroServerException):
    pass


class UnknownMacro(UnknownCode):
    pass


class UnknownRecorder(UnknownCode):
    pass


class UnknownMacroLibrary(UnknownLibrary):
    pass


class MacroWrongParameterType(MacroServerException):
    pass


class InputCancelled(MacroServerException):
    pass<|MERGE_RESOLUTION|>--- conflicted
+++ resolved
@@ -34,15 +34,9 @@
 
 __docformat__ = 'restructuredtext'
 
-<<<<<<< HEAD
-=======
-from sardana.taurus.core.tango.sardana.pool import InterruptException, \
-    StopException, AbortException, ReleaseException
-
->>>>>>> 20488853
 from sardana.sardanaexception import SardanaException, SardanaExceptionList, \
     UnknownCode, UnknownLibrary, LibraryError, InterruptException, \
-    StopException, AbortException
+    StopException, AbortException, ReleaseException
 
 
 class MacroServerException(SardanaException):
