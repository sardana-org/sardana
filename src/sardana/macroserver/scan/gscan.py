--- conflicted
+++ resolved
@@ -2436,11 +2436,7 @@
             initial_position = start
             total_time = abs(total_position) / path.max_vel
             delay_time = path.max_vel_time
-<<<<<<< HEAD
-
-=======
             delay_position = start - path.initial_user_pos
->>>>>>> 67a159ba
             synch = [
                 {SynchParam.Delay: {SynchDomain.Time: delay_time,
                                     SynchDomain.Position: delay_position},
@@ -2449,17 +2445,11 @@
                                      SynchDomain.Time: active_time},
                  SynchParam.Total: {SynchDomain.Position: total_position,
                                     SynchDomain.Time: total_time},
-<<<<<<< HEAD
                  SynchParam.Repeats: repeats,
                  SynchParam.Master: {SynchDomain.Position: moveable}}]
 
-            self.debug('Synchronization: %s' % synch)
-            measurement_group.setSynchronization(synch)
-=======
-                 SynchParam.Repeats: repeats}]
             self.debug('SynchDescription: %s' % synch)
             measurement_group.setSynchDescription(synch)
->>>>>>> 67a159ba
             self.macro.checkPoint()
 
             # extra post configuration
