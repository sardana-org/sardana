--- conflicted
+++ resolved
@@ -2062,64 +2062,32 @@
             self.macro.debug("Waiting for measurement group to finish")            
             while self._measurement_group.isMoving():
                 self.macro.checkPoint()
-                time.sleep(0.1)
-                
-<<<<<<< HEAD
-#            self.macro.debug("Getting data")                
-#            data_list = self._measurement_group.getDataList()
-#            
-#            def populate_ideal_positions():
-#                moveables = self.moveables
-#                nr_of_points = self.macro.nr_of_points
-#                starts = self.macro.starts
-#                finals = self.macro.finals
-#                positions_records = [{} for i in xrange(nr_of_points)]
-#                
-#                for moveable, start, final in zip(moveables, starts, finals):
-#                    name = moveable.moveable.getName()
-#                    step_size = abs((end-start)/nr_of_points)
-#                    for point_nr, position in enumerate(np.arange(start, \
-#                                                            final, step_size)):
-#                        positions_records[point_nr][name] = position    
-#                    
-#                return positions_records
-#            
-#            #@todo: decide what to do with moveables
-#            position_list = populate_ideal_positions()
-#
-#            self.macro.debug("Storing data")
-#            for data_dict, position_dict in zip(data_list,position_list):
-#                data_dict.update(position_dict)
-#                self.data.addRecord(data_dict)    
-            ############
-=======
-            self.macro.debug("Getting data")                
-            data_list = self._measurement_group.getDataList()
-            
-            def populate_ideal_positions():
-                moveables = self.moveables
-                nr_of_points = self.macro.nr_of_points
-                starts = self.macro.starts
-                finals = self.macro.finals
-                positions_records = [{} for i in xrange(nr_of_points)]
-                
-                for moveable, start, final in zip(moveables, starts, finals):
-                    name = moveable.moveable.getName()
-                    for point_nr, position in enumerate(np.linspace(start, \
-                                                        final, nr_of_points)):
-                        positions_records[point_nr][name] = position    
-                    
-                return positions_records
-            
-            #TODO: decide what to do with moveables
-            position_list = populate_ideal_positions()
-
-            self.macro.debug("Storing data")
-            for data_dict, position_dict in zip(data_list,position_list):
-                data_dict.update(position_dict)
-                self.data.addRecord(data_dict)    
->>>>>>> 2f48256d
-            
+                time.sleep(0.1)                
+#             self.macro.debug("Getting data")                
+#             data_list = self._measurement_group.getDataList()
+#             
+#             def populate_ideal_positions():
+#                 moveables = self.moveables
+#                 nr_of_points = self.macro.nr_of_points
+#                 starts = self.macro.starts
+#                 finals = self.macro.finals
+#                 positions_records = [{} for i in xrange(nr_of_points)]
+#                 
+#                 for moveable, start, final in zip(moveables, starts, finals):
+#                     name = moveable.moveable.getName()
+#                     for point_nr, position in enumerate(np.linspace(start, \
+#                                                         final, nr_of_points)):
+#                         positions_records[point_nr][name] = position    
+#                     
+#                 return positions_records
+#             
+#             #TODO: decide what to do with moveables
+#             position_list = populate_ideal_positions()
+# 
+#             self.macro.debug("Storing data")
+#             for data_dict, position_dict in zip(data_list,position_list):
+#                 data_dict.update(position_dict)
+#                 self.data.addRecord(data_dict)                
             if start_positions is None:  
                 last_positions = positions
         
