--- conflicted
+++ resolved
@@ -915,12 +915,8 @@
 
     @property
     def generator(self):
-<<<<<<< HEAD
+        """Generator of steps or waypoints used in this scan."""
         return self._generator()
-=======
-        """Generator of steps or waypoints used in this scan."""
-        return self._generator
->>>>>>> ac17677f
 
     @property
     def motion(self):
