--- conflicted
+++ resolved
@@ -1874,7 +1874,14 @@
     def getIntervalEstimation(self):
         return self.nr_interv
 
-<<<<<<< HEAD
+    def _get_nr_points(self):
+        msg = ("nr_points is deprecated since version Jan20. "
+               "Use nb_points instead.")
+        self.warning(msg)
+        return self.nb_points
+
+    nr_points = property(_get_nr_points)
+
 
 class scanstats(Macro):
     """Calculate basic statistics of the first enabled and plotted counter in
@@ -1948,13 +1955,4 @@
                                       'motor': select_motor})
         else:
             self.warning('for now the scanstats macro can only be executed as'
-                         ' a post-scan hook')
-=======
-    def _get_nr_points(self):
-        msg = ("nr_points is deprecated since version Jan20. "
-               "Use nb_points instead.")
-        self.warning(msg)
-        return self.nb_points
-
-    nr_points = property(_get_nr_points)
->>>>>>> ca96eb8b
+                         ' a post-scan hook')