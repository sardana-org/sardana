--- conflicted
+++ resolved
@@ -236,7 +236,6 @@
     name = "custom_data_name"
     recorder.addCustomData(custom_data, name)
     with h5py.File(recorder.filename) as fd:
-<<<<<<< HEAD
         assert fd["entry"]["custom_data"][name][()] == custom_data
 
 
@@ -250,8 +249,6 @@
         except AttributeError:
             dset = fd["entry"]["custom_data"][name]
         assert dset[()] == custom_data
-=======
-        assert fd["entry"]["custom_data"][name].value == custom_data
 
 
 def _scan(path, serialno=0):
@@ -328,5 +325,4 @@
         _scan(path, serialno=1)
     finally:
         writer_is_done.set()
-        reader.join()
->>>>>>> 6b8d6e4a
+        reader.join()