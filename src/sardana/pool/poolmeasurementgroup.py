#!/usr/bin/env python

##############################################################################
##
## This file is part of Sardana
##
## http://www.sardana-controls.org/
##
## Copyright 2011 CELLS / ALBA Synchrotron, Bellaterra, Spain
##
## Sardana is free software: you can redistribute it and/or modify
## it under the terms of the GNU Lesser General Public License as published by
## the Free Software Foundation, either version 3 of the License, or
## (at your option) any later version.
##
## Sardana is distributed in the hope that it will be useful,
## but WITHOUT ANY WARRANTY; without even the implied warranty of
## MERCHANTABILITY or FITNESS FOR A PARTICULAR PURPOSE.  See the
## GNU Lesser General Public License for more details.
##
## You should have received a copy of the GNU Lesser General Public License
## along with Sardana.  If not, see <http://www.gnu.org/licenses/>.
##
##############################################################################

"""This module is part of the Python Pool library. It defines the base classes
for"""

__all__ = ["PoolMeasurementGroup"]

__docformat__ = 'restructuredtext'

try:
    from taurus.core.taurusvalidator import AttributeNameValidator as\
        TangoAttributeNameValidator
except ImportError:
    #TODO: For Taurus 4 compatibility
    from taurus.core.tango.tangovalidator import TangoAttributeNameValidator

from sardana import State, ElementType, \
    TYPE_EXP_CHANNEL_ELEMENTS, TYPE_TIMERABLE_ELEMENTS
from sardana.sardanaevent import EventType
from sardana.pool.pooldefs import (AcqMode, AcqSynchType, SynchParam, AcqSynch,
    SynchDomain)
from sardana.pool.poolgroupelement import PoolGroupElement
from sardana.pool.poolacquisition import PoolAcquisition
from sardana.pool.poolexternal import PoolExternalObject

from sardana.taurus.core.tango.sardana import PlotType, Normalization


#----------------------------------------------
# Measurement Group Configuration information
#----------------------------------------------
# dict <str, obj> with (at least) keys:
#    - 'timer' : the timer channel name / timer channel id
#    - 'monitor' : the monitor channel name / monitor channel id
#    - 'controllers' : dict<Controller, dict> where:
#        - key: ctrl
#        - value: dict<str, dict> with (at least) keys:
#                - 'timer' : the timer channel name / timer channel id
#                - 'monitor' : the monitor channel name / monitor channel id
#                - 'synchronization' : 'Gate'/'Software'
#                - 'channels' where value is a dict<str, obj> with (at least) keys:
#                    - 'id' : the channel name ( channel id )
#                    optional keys:
#                    - 'enabled' : True/False (default is True)
#                    any hints:
#                    - 'output' : True/False (default is True)
#                    - 'plot_type' : 'No'/'1D'/'2D' (default is 'No')
#                    - 'plot_axes' : list<str> 'where str is channel name/'step#/'index#' (default is [])
#                    - 'label' : prefered label (default is channel name)
#                    - 'scale' : <float, float> with min/max (defaults to channel
#                                range if it is defined
#                    - 'plot_color' : int representing RGB
#    optional keys:
#    - 'label' : measurement group label (defaults to measurement group name)
#    - 'description' : measurement group description

# <MeasurementGroupConfiguration>
#  <timer>UxTimer</timer>
#  <monitor>CT1</monitor>
# </MeasurementGroupConfiguration>

# Example: 2 NI cards, where channel 1 of card 1 is wired to channel 1 of card 2
# at configuration time we should set:

# ni0ctrl.setCtrlPar(0, 'synchronization', AcqSynch.SoftwareTrigger)
# ni0ctrl.setCtrlPar(0, 'timer', 1) # channel 1 is the timer
# ni0ctrl.setCtrlPar(0, 'monitor', 4) # channel 4 is the monitor
# ni1ctrl.setCtrlPar(0, 'synchronization', AcqSynch.HardwareTrigger)
# ni1ctrl.setCtrlPar(0, 'master', 0)

# when we count for 1.5 seconds:
# ni1ctrl.Load(1.5)
# ni0ctrl.Load(1.5)
# ni1ctrl.Start()
# ni0ctrl.Start()

"""

"""

class PoolMeasurementGroup(PoolGroupElement):

    DFT_DESC = 'General purpose measurement group'

    def __init__(self, **kwargs):
        self._monitor_count = None
        self._repetitions = 1
        self._acquisition_mode = AcqMode.Timer
        self._config = None
        self._config_dirty = True
        self._moveable = None
        self._moveable_obj = None
        self._synchronization = []
        # dict with channel and its acquisition synchronization
        # key: PoolBaseChannel; value: AcqSynch
        self._channel_to_acq_synch = {}
        # dict with controller and its acquisition synchronization
        # key: PoolController; value: AcqSynch
        self._ctrl_to_acq_synch = {}
        kwargs['elem_type'] = ElementType.MeasurementGroup
        PoolGroupElement.__init__(self, **kwargs)
        configuration = kwargs.get("configuration")
        self.set_configuration(configuration)
        # if the configuration was never "really" written e.g. newly created MG
        # just sets it now so the _channe_to_acq_synch and _ctrl_to_acq_synch
        # are properly populated
        # TODO: make it more elegant
        if configuration is None:
            configuration = self.get_configuration()
            self.set_configuration(configuration, propagate=0)

    def _create_action_cache(self):
        acq_name = "%s.Acquisition" % self._name
        return PoolAcquisition(self, acq_name)

    def _calculate_states(self, state_info=None):
        state, status = PoolGroupElement._calculate_states(self, state_info)
        # in case software synchronization is still in progress modify state
        # to MOVING
        if (self.acquisition._synch._synch_soft.is_started() or
            self.acquisition._synch._synch_soft.is_running()):
            state = State.Moving
            status += "/nSoftware synchronization is in progress"
        return state, status

    def on_element_changed(self, evt_src, evt_type, evt_value):
        name = evt_type.name
        if name == 'state':
            state, status = self._calculate_states()
            self.set_state(state, propagate=2)
            self.set_status("\n".join(status))

    def get_pool_controllers(self):
        return self.get_acquisition().get_pool_controllers()

    def get_pool_controller_by_name(self, name):
        name = name.lower()
        for ctrl in self.get_pool_controllers():
            if ctrl.name.lower() == name or ctrl.full_name.lower() == name:
                return ctrl
            
    def add_user_element(self, element, index=None):
        '''Override the base behavior, so the TriggerGate elements are silently 
        skipped if used multiple times in the group'''
        user_elements = self._user_elements
        if element in user_elements:
            # skipping TriggerGate element if already present  
            if element.get_type() is ElementType.TriggerGate:
                return
        return PoolGroupElement.add_user_element(self, element, index)
    # --------------------------------------------------------------------------
    # configuration
    # --------------------------------------------------------------------------

    def _is_managed_element(self, element):
        element_type = element.get_type()
        return (element_type in TYPE_EXP_CHANNEL_ELEMENTS or
                element_type is ElementType.TriggerGate)

        """Fills the channel default values for the given channel dictionary"""
    def _build_channel_defaults(self, channel_data, channel):

        external_from_name = isinstance(channel, (str, unicode))
        ndim = None
        instrument = None
        if external_from_name:
            name = full_name = source = channel
        else:
            name = channel.name
            full_name = channel.full_name
            source = channel.get_source()
            ndim = None
            instrument = None
            ctype = channel.get_type()
            if ctype != ElementType.External:
                instrument = channel.instrument
            if ctype == ElementType.CTExpChannel:
                ndim = 0
            elif ctype == ElementType.PseudoCounter:
                ndim = 0
            elif ctype == ElementType.ZeroDExpChannel:
                ndim = 0
            elif ctype == ElementType.OneDExpChannel:
                ndim = 1
            elif ctype == ElementType.TwoDExpChannel:
                ndim = 2
            elif ctype == ElementType.External:
                config = channel.get_config()
                if config is not None:
                    ndim = int(config.data_format)
            elif ctype == ElementType.IORegister:
                ndim = 0

        # Definitively should be initialized by measurement group
        # index MUST be here already (asserting this in the following line)
        channel_data['index'] = channel_data['index']
        channel_data['name'] = channel_data.get('name', name)
        channel_data['full_name'] = channel_data.get('full_name', full_name)
        channel_data['source'] = channel_data.get('source', source)
        channel_data['enabled'] = channel_data.get('enabled', True)
        channel_data['label'] = channel_data.get('label', channel_data['name'])
        channel_data['instrument'] = channel_data.get('instrument', getattr(instrument, 'name', None))
        channel_data['ndim'] = ndim
        # Probably should be initialized by measurement group
        channel_data['output'] = channel_data.get('output', True)

        # Perhaps should NOT be initialized by measurement group
        channel_data['plot_type'] = channel_data.get('plot_type', PlotType.No)
        channel_data['plot_axes'] = channel_data.get('plot_axes', [])
        channel_data['conditioning'] = channel_data.get('conditioning', '')
        channel_data['normalization'] = channel_data.get('normalization', Normalization.No)

        return channel_data

    def _build_configuration(self):
        """Builds a configuration object from the list of elements"""
        config = {}
        user_elements = self.get_user_elements()
        ctrls = self.get_pool_controllers()

        # find the first CT
        first_timerable = None
        for elem in user_elements:
            if elem.get_type() in TYPE_TIMERABLE_ELEMENTS:
                first_timerable = elem
                break
        if first_timerable is None:
            raise Exception("It is not possible to construct a measurement "
                            "group without at least one timer able channel "
                            "(Counter/timer, 1D or 2D)")
        g_timer = g_monitor = first_timerable
        config['timer'] = g_timer
        config['monitor'] = g_monitor
        config['controllers'] = controllers = {}

        external_user_elements = []
        for index, element in enumerate(user_elements):
            elem_type = element.get_type()
            if elem_type == ElementType.External:
                external_user_elements.append((index, element))
                continue

            ctrl = element.controller
            ctrl_data = controllers.get(ctrl)

            if ctrl_data is None:
                controllers[ctrl] = ctrl_data = {}
                ctrl_data['channels'] = channels = {}
                if elem_type in TYPE_TIMERABLE_ELEMENTS:
                    elements = ctrls[ctrl]
                    if g_timer in elements:
                        ctrl_data['timer'] = g_timer
                    else:
                        ctrl_data['timer'] = elements[0]
                    if g_monitor in elements:
                        ctrl_data['monitor'] = g_monitor
                    else:
                        ctrl_data['monitor'] = elements[0]
                    ctrl_data['synchronization'] = AcqSynchType.Trigger
                    ctrl_data['synchronizer'] = 'software'
                    self._ctrl_to_acq_synch[ctrl] = AcqSynch.SoftwareTrigger
                    self._channel_to_acq_synch[element] = AcqSynch.SoftwareTrigger
            else:
                channels = ctrl_data['channels']
            channels[element] = channel_data = {}
            channel_data['index'] = user_elements.index(element)
            channel_data = self._build_channel_defaults(channel_data, element)
        config['label'] = self.name
        config['description'] = self.DFT_DESC

        if len(external_user_elements) > 0:
            controllers['__tango__'] = ctrl_data = {}
            ctrl_data['channels'] = channels = {}
            for index, element in external_user_elements:
                channels[element] = channel_data = {}
                channel_data['index'] = index
                channel_data = self._build_channel_defaults(channel_data, element)
        return config

    def set_configuration(self, config=None, propagate=1):
        if config is None:
            config = self._build_configuration()
        else:
            # create a configuration based on a new configuration
            user_elem_ids = {}
            tg_elem_ids = []
            pool = self.pool
            for c, c_data in config['controllers'].items():
                synchronizer = c_data.get('synchronizer')
                acq_synch_type = c_data.get('synchronization')
                # for backwards compatibility purposes
                # protect measurement groups without synchronizer defined
                # TODO: otherwise obtain software synchronizer and use it
                if synchronizer is not None and synchronizer != 'software':
                    tg_elem_ids.append(synchronizer.id)
                    software = False
                else:
                    software = True
                acq_synch = None
                external = isinstance(c, (str, unicode))
                for channel_data in c_data['channels'].values():
                    if external:
                        element = _id = channel_data['full_name']
                        channel_data['source'] = _id
                    else:
                        element = pool.get_element_by_full_name(channel_data['full_name'])
<<<<<<< HEAD
                        elem_type = element.get_type()
                        # only timerable elements are configured with acq_synch
                        if elem_type in TYPE_TIMERABLE_ELEMENTS:
                            acq_synch = AcqSynch.from_synch_type(software,
                                                                 acq_synch_type)
                            self._channel_to_acq_synch[element] = acq_synch
                        _id = element.id
                    user_elem_ids[channel_data['index']] = _id
                    channel_data = self._build_channel_defaults(channel_data, element)
                if acq_synch is not None:
                    self._ctrl_to_acq_synch[c] = acq_synch
            indexes = sorted(user_elem_ids.keys())
            assert indexes == range(len(indexes))
            user_elem_ids_list = [ user_elem_ids[idx] for idx in indexes ]
            user_elem_ids_list.extend(tg_elem_ids)
            self.set_user_element_ids(user_elem_ids_list)
=======
                        id = element.id
                    channel_data = self._build_channel_defaults(channel_data, element)
                    if channel_data["enabled"]:
                        user_elem_ids[channel_data['index']] = id
            # sorted ids may not be consecutive (if a channel is disabled)
            indexes = sorted(user_elem_ids.keys())
            self.set_user_element_ids([ user_elem_ids[idx] for idx in indexes ])
>>>>>>> f05c5f6b

        g_timer, g_monitor = config['timer'], config['monitor']

        timer_ctrl_data = config['controllers'][g_timer.controller]
        if timer_ctrl_data['timer'] != g_timer:
            self.warning('controller timer and global timer mismatch. '
                         'Using global timer')
            self.debug('For controller %s, timer is defined as channel %s. '
                       'The global timer is set to channel %s which belongs '
                       'to the same controller', g_timer.controller.name,
                       timer_ctrl_data['timer'].name, g_timer.name)
            timer_ctrl_data['timer'] = g_timer

        monitor_ctrl_data = config['controllers'][g_monitor.controller]
        if monitor_ctrl_data['monitor'] != g_monitor:
            self.warning('controller monitor and global monitor mismatch. '
                         'Using global monitor')
            self.debug('For controller %s, monitor is defined as channel %s. '
                       'The global timer is set to channel %s which belongs '
                       'to the same controller', g_monitor.controller.name,
                       monitor_ctrl_data['monitor'].name, g_monitor.name)
            monitor_ctrl_data['monitor'] != g_monitor

        self._config = config
        self._config_dirty = True
        if not propagate:
            return
        self.fire_event(EventType("configuration", priority=propagate), config)

    def set_configuration_from_user(self, cfg, propagate=1):
        config = {}
        user_elements = self.get_user_elements()
        pool = self.pool
        timer_name = cfg.get('timer', user_elements[0].full_name)
        monitor_name = cfg.get('monitor', user_elements[0].full_name)
        config['timer'] = pool.get_element_by_full_name(timer_name)
        config['monitor'] = pool.get_element_by_full_name(monitor_name)
        config['controllers'] = controllers = {}

        for c_name, c_data in cfg['controllers'].items():
            # backwards compatibility for measurement groups created before
            # implementing feature-372: https://sourceforge.net/p/sardana/tickets/372/
            # WARNING: this is one direction backwards compatibility - it just
            # reads channels from the units, but does not write channels to the
            # units back
            if c_data.has_key('units'):
                c_data = c_data['units']['0']
            # discard controllers which don't have items (garbage)
            ch_count = len(c_data['channels'])
            if ch_count == 0:
                continue

            external = c_name.startswith('__')
            if external:
                ctrl = c_name
            else:
                ctrl = pool.get_element_by_full_name(c_name)
                assert ctrl.get_type() == ElementType.Controller
            controllers[ctrl] = ctrl_data = {}

            # exclude external and not timerable elements
            if not external and ctrl.is_timerable():
                timer_name = c_data['timer']
                timer = pool.get_element_by_full_name(timer_name)
                ctrl_data['timer'] = timer
                monitor_name = c_data['monitor']
                monitor = pool.get_element_by_full_name(monitor_name)
                ctrl_data['monitor'] = monitor
                synchronizer = c_data.get('synchronizer')
                # for backwards compatibility purposes
                # protect measurement groups without synchronizer defined
                if synchronizer is None:
                    synchronizer = 'software'
                elif synchronizer != 'software':
                    synchronizer = pool.get_element_by_full_name(synchronizer)
                ctrl_data['synchronizer'] = synchronizer
                try:
                    synchronization = c_data['synchronization']
                except KeyError:
                    # backwards compatibility for configurations before SEP6
                    synchronization = c_data['trigger_type']
                    msg = ("trigger_type configuration parameter is deprecated"
                        " in favor of synchronization. Re-apply configuration"
                        " in order to upgrade.")
                    self.warning(msg)
                ctrl_data['synchronization'] = synchronization
            ctrl_data['channels'] = channels = {}
            for ch_name, ch_data in c_data['channels'].items():
                if external:
                    validator = TangoAttributeNameValidator()
                    params = validator.getParams(ch_data['full_name'])
                    params['pool'] = self.pool
                    channel = PoolExternalObject(**params)
                else:
                    channel = pool.get_element_by_full_name(ch_name)
                channels[channel] = dict(ch_data)

        config['label'] = cfg.get('label', self.name)
        config['description'] = cfg.get('description', self.DFT_DESC)

        self.set_configuration(config, propagate=propagate)

    def get_configuration(self):
        return self._config

    def get_user_configuration(self):
        cfg = self.get_configuration()
        config = {}

        config['timer'] = cfg['timer'].full_name
        config['monitor'] = cfg['monitor'].full_name
        config['controllers'] = controllers = {}

        for c, c_data in cfg['controllers'].items():
            ctrl_name = c
            if not isinstance(c, (str, unicode)):
                ctrl_name = c.full_name
            external = ctrl_name.startswith('__')
            controllers[ctrl_name] = ctrl_data = {}
            if not external and c.is_timerable():
                if c_data.has_key('timer'):
                    ctrl_data['timer'] = c_data['timer'].full_name
                if c_data.has_key('monitor'):
                    ctrl_data['monitor'] = c_data['monitor'].full_name
                if c_data.has_key('synchronizer'):
                    synchronizer = c_data['synchronizer']
                    if synchronizer != 'software':
                        synchronizer = synchronizer.full_name
                    ctrl_data['synchronizer'] = synchronizer
                if c_data.has_key('synchronization'):
                    ctrl_data['synchronization'] = c_data['synchronization']
            ctrl_data['channels'] = channels = {}
            for ch, ch_data in c_data['channels'].items():
                channels[ch.full_name] = dict(ch_data)

        config['label'] = cfg['label']
        config['description'] = cfg['description']
        return config

    def load_configuration(self, force=False):
        """Loads the current configuration to all involved controllers"""
        cfg = self.get_configuration()
        g_timer, g_monitor = cfg['timer'], cfg['monitor']
        for ctrl, ctrl_data in cfg['controllers'].items():
            # skip external channels
            if type(ctrl) is str:
                continue
            # telling controller in which acquisition mode it will participate
            ctrl.set_ctrl_par('acquisition_mode', self.acquisition_mode)
            #@TODO: fix optimization and enable it again
            if ctrl.operator == self and not force and not self._config_dirty:
                continue
            ctrl.operator = self
            if ctrl.is_timerable():
                #if ctrl == g_timer.controller:
                #    ctrl.set_ctrl_par('timer', g_timer.axis)
                #if ctrl == g_monitor.controller:
                #    ctrl.set_ctrl_par('monitor', g_monitor.axis)
                ctrl.set_ctrl_par('timer', ctrl_data['timer'].axis)
                ctrl.set_ctrl_par('monitor', ctrl_data['monitor'].axis)
                synchronization = self._ctrl_to_acq_synch.get(ctrl)
                self.debug('load_configuration: setting trigger_type: %s to ctrl: %s' % (synchronization, ctrl))
                ctrl.set_ctrl_par('synchronization', synchronization)

        self._config_dirty = False

    def get_timer(self):
        return self.get_configuration()['timer']

    timer = property(get_timer)
    
    # --------------------------------------------------------------------------
    # repetitions
    # --------------------------------------------------------------------------

    def get_repetitions(self):
        return self._repetitions

    def set_repetitions(self, repetitions, propagate=1):
        self._repetitions = repetitions
        if not propagate:
            return
        self.fire_event(EventType("repetitions", priority=propagate),
                        repetitions)

    repetitions = property(get_repetitions, set_repetitions,
                                doc="repetitions used in synchronized acquisition")

    # --------------------------------------------------------------------------
    # integration time
    # --------------------------------------------------------------------------

    def get_integration_time(self):
        if len(self._synchronization) == 0:
            raise Exception("The synchronization group has not been"
                            " initialized")
        elif len(self._synchronization) > 1:
            raise Exception("There are more than one synchronization groups")
        else:
            return self._synchronization[0][SynchParam.Active][SynchDomain.Time]

    def set_integration_time(self, integration_time, propagate=1):
        total_time = integration_time + self.latency_time
        synch = [{SynchParam.Delay: {SynchDomain.Time: 0},
                  SynchParam.Active: {SynchDomain.Time: integration_time},
                  SynchParam.Total: {SynchDomain.Time: total_time},
                  SynchParam.Repeats: 1}]
        self.set_synchronization(synch)
        self._integration_time = integration_time
        if not propagate:
            return
        self.fire_event(EventType("integration_time", priority=propagate),
                        integration_time)

    integration_time = property(get_integration_time, set_integration_time,
                                doc="the current integration time")

    # --------------------------------------------------------------------------
    # monitor count
    # --------------------------------------------------------------------------

    def get_monitor_count(self):
        return self._monitor_count

    def set_monitor_count(self, monitor_count, propagate=1):
        self._monitor_count = monitor_count
        if not propagate:
            return
        self.fire_event(EventType("monitor_count", priority=propagate),
                        monitor_count)

    monitor_count = property(get_monitor_count, set_monitor_count,
                             doc="the current monitor count")

    # --------------------------------------------------------------------------
    # acquisition mode
    # --------------------------------------------------------------------------

    def get_acquisition_mode(self):
        return self._acquisition_mode

    def set_acquisition_mode(self, acquisition_mode, propagate=1):
        self._acquisition_mode = acquisition_mode
        self._config_dirty = True #acquisition mode goes to configuration
        if not propagate:
            return
        self.fire_event(EventType("acquisition_mode", priority=propagate),
                        acquisition_mode)

    acquisition_mode = property(get_acquisition_mode, set_acquisition_mode,
                                doc="the current acquisition mode")

    # --------------------------------------------------------------------------
    # synchronization
    # --------------------------------------------------------------------------

    def get_synchronization(self):
        return self._synchronization

    def set_synchronization(self, synchronization, propagate=1):
        self._synchronization = synchronization
        self._config_dirty = True #acquisition mode goes to configuration
        if not propagate:
            return
        self.fire_event(EventType("synchronization", priority=propagate),
                        synchronization)

    synchronization = property(get_synchronization, set_synchronization,
                                doc="the current acquisition mode")
    
    # --------------------------------------------------------------------------
    # moveable
    # --------------------------------------------------------------------------

    def get_moveable(self):
        return self._moveable

    def set_moveable(self, moveable, propagate=1):
        self._moveable = moveable
        if self._moveable != 'None' and self._moveable != None:
            self._moveable_obj = self.pool.get_element_by_full_name(moveable)
        self.fire_event(EventType("moveable", priority=propagate),
                        moveable)

    moveable = property(get_moveable, set_moveable,
                                doc="moveable source used in synchronization")

    # --------------------------------------------------------------------------
    # latency time
    # --------------------------------------------------------------------------

    def get_latency_time(self):
        latency_time = 0
        pool_ctrls = self.acquisition.get_pool_controllers()
        for pool_ctrl in pool_ctrls:
            if not pool_ctrl.is_timerable():
                continue
            candidate = pool_ctrl.get_ctrl_par("latency_time")
            if candidate > latency_time:
                latency_time = candidate
        return latency_time

    latency_time = property(get_latency_time,
        doc="latency time between two consecutive acquisitions")

    # --------------------------------------------------------------------------
    # acquisition
    # --------------------------------------------------------------------------

    def start_acquisition(self, value=None, multiple=1):
        self._aborted = False
        if not self._simulation_mode:
            # load configuration into controller(s) if necessary
            self.load_configuration()
            # determining the acquisition parameters
            kwargs = dict(head=self, config=self._config, multiple=multiple)
            acquisition_mode = self.acquisition_mode
            if acquisition_mode is AcqMode.Timer:
                kwargs['integ_time'] = self.get_integration_time()
            elif acquisition_mode is AcqMode.Monitor:
                kwargs['monitor'] = self._monitor
            kwargs['synchronization'] = self._synchronization
            kwargs['moveable'] = self._moveable_obj
            # start acquisition
            self.acquisition.run(**kwargs)

    def set_acquisition(self, acq_cache):
        self.set_action_cache(acq_cache)

    def get_acquisition(self):
        return self.get_action_cache()

    acquisition = property(get_acquisition, doc="acquisition object")

    def stop(self):
        self.acquisition._synch._synch_soft.stop()
        PoolGroupElement.stop(self)<|MERGE_RESOLUTION|>--- conflicted
+++ resolved
@@ -311,48 +311,35 @@
             for c, c_data in config['controllers'].items():
                 synchronizer = c_data.get('synchronizer')
                 acq_synch_type = c_data.get('synchronization')
-                # for backwards compatibility purposes
-                # protect measurement groups without synchronizer defined
-                # TODO: otherwise obtain software synchronizer and use it
-                if synchronizer is not None and synchronizer != 'software':
-                    tg_elem_ids.append(synchronizer.id)
-                    software = False
-                else:
-                    software = True
+                software = synchronizer == 'software'
+                external = isinstance(c, (str, unicode))
+                # only timerable elements are configured with acq_synch
                 acq_synch = None
-                external = isinstance(c, (str, unicode))
+                ctrl_enabled = False
+                if not external and c.is_timerable():
+                    acq_synch = AcqSynch.from_synch_type(software, acq_synch_type)
                 for channel_data in c_data['channels'].values():
                     if external:
                         element = _id = channel_data['full_name']
                         channel_data['source'] = _id
                     else:
                         element = pool.get_element_by_full_name(channel_data['full_name'])
-<<<<<<< HEAD
-                        elem_type = element.get_type()
-                        # only timerable elements are configured with acq_synch
-                        if elem_type in TYPE_TIMERABLE_ELEMENTS:
-                            acq_synch = AcqSynch.from_synch_type(software,
-                                                                 acq_synch_type)
+                        _id = element.id
+                    channel_data = self._build_channel_defaults(channel_data, element)
+                    if channel_data["enabled"]:
+                        if acq_synch is not None:
+                            ctrl_enabled = True
                             self._channel_to_acq_synch[element] = acq_synch
-                        _id = element.id
-                    user_elem_ids[channel_data['index']] = _id
-                    channel_data = self._build_channel_defaults(channel_data, element)
-                if acq_synch is not None:
+                            if not software:
+                                tg_elem_ids.append(synchronizer.id)
+                        user_elem_ids[channel_data['index']] = _id
+                if ctrl_enabled:
                     self._ctrl_to_acq_synch[c] = acq_synch
+            # sorted ids may not be consecutive (if a channel is disabled)
             indexes = sorted(user_elem_ids.keys())
-            assert indexes == range(len(indexes))
             user_elem_ids_list = [ user_elem_ids[idx] for idx in indexes ]
             user_elem_ids_list.extend(tg_elem_ids)
             self.set_user_element_ids(user_elem_ids_list)
-=======
-                        id = element.id
-                    channel_data = self._build_channel_defaults(channel_data, element)
-                    if channel_data["enabled"]:
-                        user_elem_ids[channel_data['index']] = id
-            # sorted ids may not be consecutive (if a channel is disabled)
-            indexes = sorted(user_elem_ids.keys())
-            self.set_user_element_ids([ user_elem_ids[idx] for idx in indexes ])
->>>>>>> f05c5f6b
 
         g_timer, g_monitor = config['timer'], config['monitor']
 
