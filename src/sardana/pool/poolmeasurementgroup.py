#!/usr/bin/env python

##############################################################################
##
# This file is part of Sardana
##
# http://www.sardana-controls.org/
##
# Copyright 2011 CELLS / ALBA Synchrotron, Bellaterra, Spain
##
# Sardana is free software: you can redistribute it and/or modify
# it under the terms of the GNU Lesser General Public License as published by
# the Free Software Foundation, either version 3 of the License, or
# (at your option) any later version.
##
# Sardana is distributed in the hope that it will be useful,
# but WITHOUT ANY WARRANTY; without even the implied warranty of
# MERCHANTABILITY or FITNESS FOR A PARTICULAR PURPOSE.  See the
# GNU Lesser General Public License for more details.
##
# You should have received a copy of the GNU Lesser General Public License
# along with Sardana.  If not, see <http://www.gnu.org/licenses/>.
##
##############################################################################

"""This module is part of the Python Pool library. It defines the base classes
for"""

__all__ = ["PoolMeasurementGroup", "MeasurementConfiguration",
           "ControllerConfiguration", "ChannelConfiguration",
           "SynchronizerConfiguration", "build_measurement_configuration"]

__docformat__ = 'restructuredtext'

import threading
import weakref


from taurus.core.tango.tangovalidator import TangoAttributeNameValidator

from sardana import State, ElementType, TYPE_EXP_CHANNEL_ELEMENTS
from sardana.sardanaevent import EventType
from sardana.pool.pooldefs import AcqMode, SynchParam, AcqSynch, \
    SynchDomain, AcqSynchType

from sardana.pool.poolgroupelement import PoolGroupElement
from sardana.pool.poolacquisition import PoolAcquisition
from sardana.pool.poolsynchronization import SynchDescription
from sardana.pool.poolexternal import PoolExternalObject

from sardana.taurus.core.tango.sardana import PlotType, Normalization


# ----------------------------------------------
# Measurement Group Configuration information
# ----------------------------------------------
# dict <str, obj> with (at least) keys:
#    - 'timer' : the timer channel name / timer channel id
#    - 'monitor' : the monitor channel name / monitor channel id
#    - 'controllers' : dict<Controller, dict> where:
#        - key: ctrl
#        - value: dict<str, dict> with (at least) keys:
#                - 'timer' : the timer channel name / timer channel id
#                - 'monitor' : the monitor channel name / monitor channel id
#                - 'synchronization' : 'Gate'/'Software'
#                - 'channels' where value is a dict<str, obj> with (at least)
#                   keys:
#                    - 'id' : the channel name ( channel id )
#                    optional keys:
#                    - 'enabled' : True/False (default is True)
#                    any hints:
#                    - 'output' : True/False (default is True)
#                    - 'plot_type' : 'No'/'1D'/'2D' (default is 'No')
#                    - 'plot_axes' : list<str> 'where str is channel
#                                    name/'step#/'index#' (default is [])
#                    - 'label' : prefered label (default is channel name)
#                    - 'scale' : <float, float> with min/max (defaults to
#                                channel range if it is defined
#                    - 'plot_color' : int representing RGB
#    optional keys:
#    - 'label' : measurement group label (defaults to measurement group name)
#    - 'description' : measurement group description

# <MeasurementGroupConfiguration>
#  <timer>UxTimer</timer>
#  <monitor>CT1</monitor>
# </MeasurementGroupConfiguration>

# Example: 2 NI cards, where channel 1 of card 1 is wired to channel 1 of
# card 2 at configuration time we should set:

# ni0ctrl.setCtrlPar(0, 'synchronization', AcqSynch.SoftwareTrigger)
# ni0ctrl.setCtrlPar(0, 'timer', 1) # channel 1 is the timer
# ni0ctrl.setCtrlPar(0, 'monitor', 4) # channel 4 is the monitor
# ni1ctrl.setCtrlPar(0, 'synchronization', AcqSynch.HardwareTrigger)
# ni1ctrl.setCtrlPar(0, 'master', 0)

# when we count for 1.5 seconds:
# ni1ctrl.Load(1.5)
# ni0ctrl.Load(1.5)
# ni1ctrl.Start()
# ni0ctrl.Start()

"""

"""


def _to_fqdn(name, logger=None):
    full_name = name
    # try to use Taurus 4 to retrieve FQDN
    try:
        from taurus.core.tango.tangovalidator import TangoDeviceNameValidator
        full_name, _, _ = TangoDeviceNameValidator().getNames(name)
    # if Taurus3 in use just continue
    except ImportError:
        pass
    if full_name is None:
        full_name = name
    if full_name != name and logger:
        msg = ("PQDN full name is deprecated in favor of FQDN full name."
               " Re-apply configuration in order to upgrade.")
        logger.warning(msg)
    return full_name


def _filter_ctrls(ctrls, enabled=None):
    if enabled is None:
        return ctrls

    filtered_ctrls = []
    for ctrl in ctrls:
        if ctrl.enabled == enabled:
            filtered_ctrls.append(ctrl)
    return filtered_ctrls


def _get_timerable_ctrls(ctrls, acq_synch=None, enabled=None):
    timerable_ctrls = []
    if acq_synch is None:
        for ctrls in list(ctrls.values()):
            timerable_ctrls += ctrls
    elif isinstance(acq_synch, list):
        acq_synch_list = acq_synch
        for acq_synch in acq_synch_list:
            timerable_ctrls += ctrls[acq_synch]
    else:
        timerable_ctrls = list(ctrls[acq_synch])

    return _filter_ctrls(timerable_ctrls, enabled)


def _get_timerable_channels(ctrls, acq_synch=None, enabled=None):
    timerable_ctrls = _get_timerable_ctrls(ctrls, acq_synch, enabled)
    timerable_channels = []
    for ctrl in timerable_ctrls:
        timerable_channels.extend(ctrl.get_channels(enabled))
    return timerable_channels


class ConfigurationItem(object):
    """Container of configuration attributes related to a given element.

    Wrap an element to pretend its API.
    Manage the element's configuration.
    Hold an information whether the element is enabled.
    By default it is enabled.

    .. note::
        The ConfigurationItem class has been included in Sardana
        on a provisional basis. Backwards incompatible changes
        (up to and including removal of the class) may occur if
        deemed necessary by the core developers.
    """

    def __init__(self, element, attrs=None):
        """Construct a wrapper around the element

        :param element: element to wrap
        :type element: obj
        :param: attrs: configuration attributes and their values
        :type attrs: dict
        """
        self._element = weakref.ref(element)
        self.enabled = True

        if attrs is not None:
            self.__dict__.update(attrs)

    def __getattr__(self, item):
        return getattr(self.element, item)

    def get_element(self):
        """Returns the element associated with this item"""
        return self._element()

    def set_element(self, element):
        """Sets the element for this item"""
        self._element = weakref.ref(element)

    element = property(get_element)


class ControllerConfiguration(ConfigurationItem):
    """Container of configuration attributes related to a given controller.

    Inherit behavior from
    :class:`~sardana.pool.poolmeasurementgroup.ConfigurationItem`
    and additionally hold information about its enabled/disabled channels.
    By default it is disabled.

    .. note::
        The ControllerConfiguration class has been included in Sardana
        on a provisional basis. Backwards incompatible changes
        (up to and including removal of the class) may occur if
        deemed necessary by the core developers.
    """

    def __init__(self, element, attrs=None):
        ConfigurationItem.__init__(self, element, attrs)
        self.enabled = False
        self._channels = []
        self._channels_enabled = []
        self._channels_disabled = []

    def add_channel(self, channel_item):
        """Aggregate a channel configuration item."""
        self._channels.append(channel_item)
        if channel_item.enabled:
            self.enabled = True
            if self._channels_enabled is None:
                self._channels_enabled = []
            self._channels_enabled.append(channel_item)
        else:
            if self._channels_disabled is None:
                self._channels_disabled = []
            self._channels_disabled.append(channel_item)

    def remove_channel(self, channel_item):
        """Remove a channel configuration item."""
        self._channels.remove(channel_item)
        if channel_item.enabled:
            self._channels_enabled.remove(channel_item)
            if len(self._channels_enabled) == 0:
                self.enabled = False
        else:
            self._channels_disabled.remove(channel_item)

    def update_state(self):
        """Update internal state based on the aggregated channels."""
        self.enabled = False
        self._channels_enabled = []
        self._channels_disabled = []
        for channel_item in self._channels:
            if channel_item.enabled:
                self.enabled = True
                self._channels_enabled.append(channel_item)
            else:
                self._channels_disabled.append(channel_item)

    def get_channels(self, enabled=None):
        """Return aggregated channels.

        :param enabled: which channels to return
         - True - only enabled
         - False - only disabled
         - None - all

        :type enabled: bool or None
        """
        if enabled is None:
            return list(self._channels)
        elif enabled:
            return list(self._channels_enabled)
        else:
            return list(self._channels_disabled)

    def validate(self):
        pass


class TimerableControllerConfiguration(ControllerConfiguration):
    """Container of configuration attributes related to a given
    timerable controller.

    Inherit behavior from
    :class:`~sardana.pool.poolmeasurementgroup.ControllerConfiguration`
    and additionally validate *timer* and *monitor* configuration.

    .. note::
        The TimerableControllerConfiguration class has been included in
        Sardana on a provisional basis. Backwards incompatible changes
        (up to and including removal of the class) may occur if
        deemed necessary by the core developers.
    """

    def update_timer(self):
        self._update_master("timer")

    def update_monitor(self):
        self._update_master("monitor")

    def _update_master(self, role):
        master = getattr(self, role, None)
        if master is None:
            idx = float("+inf")
            for channel in self._channels_enabled:
                if channel.index > idx:
                    continue
                master = channel
                idx = channel.index
        else:
            found = False
            for channel in self._channels:
                if channel.full_name == master:
                    master = channel
                    found = True
                    break
            if not found:
                master = None
        setattr(self, role, master)

    def validate(self):
        # validate if the timer and monitor are disabled if the
        # controller is enabled
        if self.enabled \
                and not self.timer.enabled \
                and not self.monitor.enabled:
            err_msg = 'channel {0} used as timer and channel ' \
                      '{1} used as monitor are disabled. One of them ' \
                      'must be enabled.'.format(self.timer.name,
                                                self.monitor.name)
            raise ValueError(err_msg)


class ExternalControllerConfiguration(ControllerConfiguration):
    """Container of configuration attributes related to a given
    external controller.

    Inherit behavior from
    :class:`~sardana.pool.poolmeasurementgroup.ControllerConfiguration`.

    .. note::
        The ExternalControllerConfiguration class has been included in
        Sardana on a provisional basis. Backwards incompatible changes
        (up to and including removal of the class) may occur if
        deemed necessary by the core developers.
    """

    def __init__(self, element, attrs=None):
        ControllerConfiguration.__init__(self, self, attrs)
        self.full_name = element


class ChannelConfiguration(ConfigurationItem):
    """Container of configuration attributes related to a given
    experimental channel.

    Inherit behavior from
    :class:`~sardana.pool.poolmeasurementgroup.ConfigurationItem`.

    .. note::
        The ChannelConfiguration class has been included in
        Sardana on a provisional basis. Backwards incompatible changes
        (up to and including removal of the class) may occur if
        deemed necessary by the core developers.
    """


class SynchronizerConfiguration(ConfigurationItem):
    """Container of configuration attributes related to a given
    synchronizer element.

    Inherit behavior from
    :class:`~sardana.pool.poolmeasurementgroup.ConfigurationItem`.
    By default it is disabled.

    .. note::
        The ChannelConfiguration class has been included in
        Sardana on a provisional basis. Backwards incompatible changes
        (up to and including removal of the class) may occur if
        deemed necessary by the core developers.
    """

    def __init__(self, element, attrs=None):
        ConfigurationItem.__init__(self, element, attrs)
        self.enabled = False


def build_measurement_configuration(user_elements):
    """Create a minimal measurement configuration data structure from the
    user_elements list.

    .. highlight:: none

    Minimal configuration data structure::

        dict <str, dict> with keys:
        - 'controllers' : where value is a dict<str, dict> where:
            - key: controller's full name
            - value: dict<str, dict> with keys:
                - 'channels' where value is a dict<str, obj> where:
                    - key: channel's full name
                    - value: dict<str, obj> with keys:
                        - 'index' : where value is the channel's index <int>

    .. highlight:: default

    .. note::
        The build_measurement_configuration function has been included in
        Sardana on a provisional basis. Backwards incompatible changes
        (up to and including removal of the function) may occur if
        deemed necessary by the core developers.
    """
    user_config = {}
    external_user_elements = []
    user_config["controllers"] = controllers = {}

    for index, element in enumerate(user_elements):
        elem_type = element.get_type()
        if elem_type == ElementType.External:
            external_user_elements.append((index, element))
            continue

        ctrl = element.controller
        ctrl_data = controllers.get(ctrl.full_name)

        if ctrl_data is None:
            controllers[ctrl.full_name] = ctrl_data = {}
            ctrl_data['channels'] = channels = {}
        else:
            channels = ctrl_data['channels']
        channels[element.full_name] = channel_data = {}
        channel_data['index'] = index

    if len(external_user_elements) > 0:
        controllers['__tango__'] = ctrl_data = {}
        ctrl_data['channels'] = channels = {}
        for index, element in external_user_elements:
            channels[element.full_name] = channel_data = {}
            channel_data['index'] = index
    return user_config


class MeasurementConfiguration(object):
    """Configuration of a measurement.

    Accepts import and export from/to a serializable data structure (based on
    dictionaries/lists and strings).
    Provides getter methods that facilitate extracting of information e.g.
    controllers of different types, master timers/monitors, etc.

    .. note::
        The build_measurement_configuration function has been included in
        Sardana on a provisional basis. Backwards incompatible changes
        (up to and including removal of the function) may occur if
        deemed necessary by the core developers.
    """

    DFT_DESC = 'General purpose measurement configuration'

    def __init__(self, parent=None):
        """Initialize measurement configuration object

        :param parent: (optional) object that this measurement configuration
        refers to (usually
         :class:`~sardana.pool.poolmeasurementgroup.PoolMeasurementGroup)`
        """
        self._parent = None
        if parent is not None:
            self._parent = weakref.proxy(parent)
        self._config = None
        # Structure to store the controllers and their channels
        self._timerable_ctrls = {}
        self._zerod_ctrls = []
        self._synch_ctrls = {}
        self._other_ctrls = []
        self._master_timer_sw = None
        self._master_monitor_sw = None
        self._master_timer_sw_start = None
        self._master_monitor_sw_start = None
        self._label = None
        self._description = None
        self._user_config = {}
        self._channel_acq_synch = {}
        self._ctrl_acq_synch = {}
        self.changed = False
        # provide back. compatibility for value_ref_{enabled,pattern}
        # config parameters created with Sardana < 3.
        self._value_ref_compat = False
        self._mg_error = None

    def get_acq_synch_by_channel(self, channel):
        """Return acquisition synchronization configured for this element.

        :param channel: channel to look for its acquisition synchronization
        :type channel: :class:`~sardana.pool.poolbasechannel.PoolBaseChannel`
         or :class:`~sardana.pool.poolmeasurementgroup.ChannelConfiguration`
        :return: acquisition synchronization
        :rtype: :obj:`~sardana.pool.pooldefs.AcqSynch`
        """
        if isinstance(channel, ChannelConfiguration):
            channel = channel.element
        return self._channel_acq_synch[channel]

    def get_acq_synch_by_controller(self, controller):
        """Return acquisition synchronization configured for this controller.

        :param controller: controller to look for its acquisition
         synchronization
        :type controller: :class:`~sardana.pool.poolcontroller.PoolController`
         or :class:`~sardana.pool.poolmeasurementgroup.ControllerConfiguration`
        :return: acquisition synchronization
        :rtype: :obj:`~sardana.pool.pooldefs.AcqSynch`
        """
        if isinstance(controller, ConfigurationItem):
            controller = controller.element
        return self._ctrl_acq_synch[controller]

    def get_timerable_ctrls(self, acq_synch=None, enabled=None):
        """Return timerable controllers.

        Allow to filter controllers based on acquisition synchronization or
        whether these are enabled/disabled.

        :param acq_synch: (optional) filter controller based on acquisition
         synchronization
        :type acq_synch: :class:`~sardana.pool.pooldefs.AcqSynch`
        :param enabled: (optional) filter controllers whether these are
         enabled/disabled:

         - :obj:`True` - enabled only
         - :obj:`False` - disabled only
         - :obj:`None` - all

        :type enabled: :obj:`bool` or :obj:`None`
        :return: timerable controllers that fulfils the filtering criteria
        :rtype: list<:class:`~sardana.pool.poolmeasurementgroup.ControllerConfiguration`>  # noqa
        """
        return _get_timerable_ctrls(self._timerable_ctrls, acq_synch, enabled)

    def get_timerable_channels(self, acq_synch=None, enabled=None):
        """Return timerable channels.

        Allow to filter channels based on acquisition synchronization or
        whether these are enabled/disabled.

        :param acq_synch: (optional) filter controller based on acquisition
         synchronization
        :type acq_synch: :class:`~sardana.pool.pooldefs.AcqSynch`
        :param enabled: (optional) filter controllers whether these are
         enabled/disabled:

         - :obj:`True` - enabled only
         - :obj:`False` - disabled only
         - :obj:`None` - all

        :type enabled: :obj:`bool` or :obj:`None`
        :return: timerable channels that fulfils the filtering criteria
        :rtype: list<:class:`~sardana.pool.poolmeasurementgroup.ChannelConfiguration`>  # noqa
        """
        return _get_timerable_channels(self._timerable_ctrls, acq_synch,
                                       enabled)

    def get_zerod_ctrls(self, enabled=None):
        """Return 0D controllers.

        Allow to filter controllers whether these are enabled/disabled.

        :param enabled: (optional) filter controllers whether these are
         enabled/disabled:

         - :obj:`True` - enabled only
         - :obj:`False` - disabled only
         - :obj:`None` - all

        :type enabled: :obj:`bool` or :obj:`None`
        :return: 0D controllers that fulfils the filtering criteria
        :rtype: list<:class:`~sardana.pool.poolmeasurementgroup.ControllerConfiguration`>  # noqa
        """
        return _filter_ctrls(self._zerod_ctrls, enabled)

    def get_synch_ctrls(self, enabled=None):
        """Return synchronizer (currently only trigger/gate) controllers.

        Allow to filter controllers whether these are enabled/disabled.

        :param enabled: (optional) filter controllers whether these are
         enabled/disabled:

         - :obj:`True` - enabled only
         - :obj:`False` - disabled only
         - :obj:`None` - all

        :type enabled: :obj:`bool` or :obj:`None`
        :return: synchronizer controllers that fulfils the filtering criteria
        :rtype: list<:class:`~sardana.pool.poolmeasurementgroup.ControllerConfiguration`>  # noqa
        """
        return _filter_ctrls(self._synch_ctrls, enabled)

    def get_master_timer_software(self):
        """Return master timer in software acquisition.

        :return: master timer in software acquisition
        :rtype: :class:`~sardana.pool.poolmeasurementgroup.ChannelConfiguration`  # noqa
        """
        return self._master_timer_sw

    def get_master_monitor_software(self):
        """Return master monitor in software acquisition.

        :return: master monitor in software acquisition
        :rtype: :class:`~sardana.pool.poolmeasurementgroup.ChannelConfiguration`  # noqa
        """
        return self._master_monitor_sw

    def get_master_timer_software_start(self):
        """Return master timer in software start acquisition.

        :return: master timer in software start acquisition
        :rtype: :class:`~sardana.pool.poolmeasurementgroup.ChannelConfiguration`  # noqa
        """
        return self._master_monitor_sw_start

    def get_master_monitor_software_start(self):
        """Return master monitor in software start acquisition.

        :return: master monitor in software start acquisition
        :rtype: :class:`~sardana.pool.poolmeasurementgroup.ChannelConfiguration`  # noqa
        """
        return self._master_timer_sw_start

    def get_configuration_for_user(self):
        """Return measurement configuration serializable data structure."""
        return self._user_config

    def set_configuration_from_user(self, cfg):
        """Set measurement configuration from serializable data structure.

        Setting of the configuration includes the validation process. Setting
        of invalid configuration raises an exception and leaves the object
        as it was before the setting process. Thanks to that it is not
        necessary that the client application does the validation.

        The configuration parameters for given channels/controllers may differ
        depending on their types e.g. 0D channel does not support timer
        parameter while C/T does.

        .. todo::
            Raise exceptions when setting _Synchronization_ parameter for
            external channels, 0D and PSeudoCounters.
        """

        pool = self._parent.pool

        label = cfg.get('label', self._parent.name)
        description = cfg.get('description', self.DFT_DESC)

        timerable_ctrls = {AcqSynch.HardwareGate: [],
                           AcqSynch.HardwareStart: [],
                           AcqSynch.HardwareTrigger: [],
                           AcqSynch.SoftwareStart: [],
                           AcqSynch.SoftwareTrigger: [],
                           AcqSynch.SoftwareGate: []}
        zerod_ctrls = []
        synch_ctrls = []
        other_ctrls = []
        master_timer_sw = None
        master_monitor_sw = None
        master_timer_sw_start = None
        master_monitor_sw_start = None
        master_timer_idx_sw = float("+inf")
        master_monitor_idx_sw = float("+inf")
        master_timer_idx_sw_start = float("+inf")
        master_monitor_idx_sw_start = float("+inf")
        user_elem_ids = {}
        channel_acq_synch = {}
        ctrl_acq_synch = {}
        user_config = {}

        user_config['controllers'] = {}
        user_config['label'] = label
        user_config['description'] = description

        for ctrl_name, ctrl_data in list(cfg['controllers'].items()):
            # backwards compatibility for measurement groups created before
            # implementing feature-372:
            # https://sourceforge.net/p/sardana/tickets/372/
            # WARNING: this is one direction backwards compatibility - it just
            # reads channels from the units, but does not write channels to the
            # units back
            if 'units' in ctrl_data:
                ctrl_data = ctrl_data['units']['0']
            # discard controllers which don't have items (garbage)
            ch_count = len(ctrl_data['channels'])
            if ch_count == 0:
                continue

            external = ctrl_name in ['__tango__']

            if external:
                ctrl = ctrl_name
            else:
                ctrl = pool.get_element_by_full_name(ctrl_name)
                assert ctrl.get_type() == ElementType.Controller

            user_config['controllers'][ctrl_name] = user_config_ctrl = {}
            ctrl_conf = {}
            conf_synch = None

            # The external controllers should not have synchronizer

            if external:
                if 'synchronizer' in ctrl_data:
                    raise ValueError('External controller does not allow '
                                     'to have synchronizer')
                if 'monitor' in ctrl_data:
                    raise ValueError('External controller does not allow '
                                     'to have monitor')
                if 'timer' in ctrl_data:
                    raise ValueError('External controller does not allow '
                                     'to have timer')
            else:
                synchronizer = ctrl_data.get('synchronizer', 'software')
                if synchronizer is None or synchronizer == 'software':
                    ctrl_conf['synchronizer'] = 'software'
                    user_config_ctrl['synchronizer'] = 'software'
                else:
                    user_config_ctrl['synchronizer'] = synchronizer
                    pool_synch = pool.get_element_by_full_name(synchronizer)
                    pool_synch_ctrl = pool_synch.controller
                    conf_synch_ctrl = None
                    conf_synch = None
                    for conf_ctrl_created in synch_ctrls:
                        if pool_synch_ctrl == conf_ctrl_created.element:
                            conf_synch_ctrl = conf_ctrl_created
                            for conf_synch_created in \
                                    conf_ctrl_created.get_channels():
                                if pool_synch == conf_synch_created.element:
                                    conf_synch = conf_synch_created
                                    break
                            break

                    if conf_synch_ctrl is None:
                        conf_synch_ctrl = \
                            ControllerConfiguration(pool_synch_ctrl)
                        synch_ctrls.append(conf_synch_ctrl)

                    if conf_synch is None:
                        conf_synch = SynchronizerConfiguration(pool_synch)
                        conf_synch_ctrl.add_channel(conf_synch)

                    ctrl_conf['synchronizer'] = conf_synch
                try:
                    synchronization = ctrl_data['synchronization']
                except KeyError:
                    synchronization = AcqSynchType.Trigger
                ctrl_conf['synchronization'] = synchronization
                user_config_ctrl['synchronization'] = synchronization

            acq_synch = None
            if external:
                ctrl_item = ExternalControllerConfiguration(ctrl)
            elif ctrl.is_timerable():
                is_software = synchronizer == 'software'
                acq_synch = AcqSynch.from_synch_type(is_software,
                                                     synchronization)
                ctrl_acq_synch[ctrl] = acq_synch
                timer = ctrl_data.get("timer")
                ctrl_conf["timer"] = timer
                monitor = ctrl_data.get("monitor")
                ctrl_conf["monitor"] = monitor
                ctrl_item = TimerableControllerConfiguration(ctrl, ctrl_conf)
            else:
                ctrl_item = ControllerConfiguration(ctrl, ctrl_conf)

            ctrl_enabled = False
            if 'channels' in ctrl_data:
                user_config_ctrl['channels'] = user_config_channel = {}
            for ch_name, ch_data in list(ctrl_data['channels'].items()):
                if external:
                    validator = TangoAttributeNameValidator()
                    full_name = ch_data.get('full_name', ch_name)
                    params = validator.getUriGroups(full_name)
                    params['pool'] = pool
                    channel = PoolExternalObject(**params)
                else:
                    channel = pool.get_element_by_full_name(ch_name)
                ch_data = self._fill_channel_data(channel, ch_data)
                user_config_channel[ch_name] = ch_data
                ch_item = ChannelConfiguration(channel, ch_data)
                ch_item.controller = ctrl_item
                ctrl_item.add_channel(ch_item)
                if ch_item.enabled:
                    if external:
                        id_ = channel.full_name
                    else:
                        id_ = channel.id
                    user_elem_ids[ch_item.index] = id_

                if ch_item.enabled:
                    ctrl_enabled = True

                if acq_synch is not None:
                    channel_acq_synch[channel] = acq_synch

            if not external and ctrl.is_timerable():
                ctrl_item.update_timer()
                ctrl_item.update_monitor()

                msg_error = ''
                if ctrl_item.timer is None:
                    timer_name = ctrl_data['timer']
                    ch_timer = pool.get_element_by_full_name(timer_name)
                    msg_error += 'Channel {0} is not present but used as ' \
                                 'timer. '.format(ch_timer.name)
                if ctrl_item.monitor is None:
                    monitor_name = ctrl_data['monitor']
                    ch_monitor = pool.get_element_by_full_name(monitor_name)
                    msg_error += 'Channel {0} is not present but used as ' \
                                 'monitor.'.format(ch_monitor.name)
                if len(msg_error) > 0:
                    raise ValueError(msg_error)

                if ctrl_item.enabled:
                    user_config_ctrl['timer'] = ctrl_item.timer.full_name
                    user_config_ctrl['monitor'] = ctrl_item.monitor.full_name
                else:
                    # TODO: Remove timer and monitor configuration
                    # timer and monitor configuration are deprecated.
                    # This is because these may be different for
                    # SoftwareTrigger, SoftwareGate or SoftwareStart
                    # synchronization type. To be decided how we will
                    # specify the new configuration e.g. chosen on the
                    # server side based on the channel's order or
                    # specified explicitly on the client side (expconf).
                    # For backwards compatibility (some clients may rely on
                    # them) we set them.
                    user_config_ctrl['timer'] = ctrl_data['timer']
                    user_config_ctrl['monitor'] = ctrl_data['monitor']

            # Update synchronizer state
            if ctrl_enabled and conf_synch is not None:
                conf_synch.enabled = True

            ctrl_item.validate()

            if external:
                other_ctrls.append(ctrl_item)
            elif ctrl.is_timerable():
                timerable_ctrls[acq_synch].append(ctrl_item)
                # Find master timer/monitor the system take the channel with
                # less index

                if not ctrl_item.enabled:
                    # Skip controllers disabled
                    pass
                elif acq_synch in (AcqSynch.SoftwareTrigger,
                                   AcqSynch.SoftwareGate):
                    if ctrl_item.timer.index < master_timer_idx_sw:
                        master_timer_sw = ctrl_item.timer
                        master_timer_idx_sw = ctrl_item.timer.index
                    if ctrl_item.monitor.index < master_monitor_idx_sw:
                        master_monitor_sw = ctrl_item.monitor
                        master_monitor_idx_sw = ctrl_item.monitor.index
                elif acq_synch == AcqSynch.SoftwareStart:
                    if ctrl_item.timer.index < master_timer_idx_sw_start:
                        master_timer_sw_start = ctrl_item.timer
                        master_timer_idx_sw_start = ctrl_item.timer.index
                    if ctrl_item.monitor.index < master_monitor_idx_sw_start:
                        master_monitor_sw_start = ctrl_item.monitor
                        master_monitor_idx_sw_start = ctrl_item.monitor.index
            elif ctrl.get_ctrl_types()[0] == ElementType.ZeroDExpChannel:
                zerod_ctrls.append(ctrl_item)

        # Update synchronizer controller states
        for conf_synch_ctrl in synch_ctrls:
            conf_synch_ctrl.update_state()

        # Fill user configuration with measurement group's timer & monitor
        # This is a backwards compatibility cause the measurement group's
        # timer & monitor are not used
        mnt_grp_timer = cfg.get('timer')
        if mnt_grp_timer:
            timerable_chs = _get_timerable_channels(timerable_ctrls,
                                                    enabled=True)
            if len(timerable_chs) > 0:
                if mnt_grp_timer in [ch.full_name for ch in timerable_chs]:
                    user_config['timer'] = mnt_grp_timer
                else:
                    raise ValueError(
                        'timer {} is not present/enabled'.format(mnt_grp_timer)
                    )
        elif master_timer_sw is not None:
            user_config['timer'] = master_timer_sw.full_name
        elif master_timer_sw_start is not None:
            user_config['timer'] = master_timer_sw_start.full_name
        else:
            # Measurement Group with all channel synchronized by hardware
            # for backwards compatibility use a random monitor
            user_config['timer'] = user_config_ctrl['timer']

        mnt_grp_monitor = cfg.get('monitor')
        if mnt_grp_monitor:
            timerable_chs = _get_timerable_channels(timerable_ctrls,
                                                    enabled=True)
            if len(timerable_chs) > 0:
                if mnt_grp_monitor in [ch.full_name for ch in timerable_chs]:
                    user_config['monitor'] = mnt_grp_monitor
                else:
                    raise ValueError(
                        'monitor {} is not present/enabled'.format(
                            mnt_grp_monitor))
        elif master_monitor_sw is not None:
            user_config['monitor'] = master_monitor_sw.full_name
        elif master_monitor_sw_start is not None:
            user_config['monitor'] = master_monitor_sw_start.full_name
        else:
            # Measurement Group with all channel synchronized by hardware
            # for backwards compatibility use a random monitor
            user_config['monitor'] = user_config_ctrl['monitor']


        # Update internals values
        self._label = label
        self._description = description
        self._timerable_ctrls = timerable_ctrls
        self._zerod_ctrls = zerod_ctrls
        self._synch_ctrls = synch_ctrls
        self._other_ctrls = other_ctrls
        self._master_timer_sw = master_timer_sw
        self._master_monitor_sw = master_monitor_sw
        self._master_timer_sw_start = master_timer_sw_start
        self._master_monitor_sw_start = master_monitor_sw_start
        self._user_config = user_config
        self._channel_acq_synch = channel_acq_synch
        self._ctrl_acq_synch = ctrl_acq_synch

        # sorted ids may not be consecutive (if a channel is disabled)
        indexes = sorted(user_elem_ids.keys())
        user_elem_ids_list = [user_elem_ids[idx] for idx in indexes]
        for conf_synch_ctrl in synch_ctrls:
            for conf_synch in conf_synch_ctrl.get_channels(enabled=True):
                user_elem_ids_list.append(conf_synch.id)
        self._parent.set_user_element_ids(user_elem_ids_list)

        self.changed = True

    def _fill_channel_data(self, channel, channel_data):
        """Fill channel default values for the given channel dictionary"""
        name = channel.name
        ctype = channel.get_type()
        full_name = channel.full_name
        # choose ndim
        ndim = None
        if ctype == ElementType.CTExpChannel:
            ndim = 0
        elif ctype == ElementType.PseudoCounter:
            ndim = 0
        elif ctype == ElementType.ZeroDExpChannel:
            ndim = 0
        elif ctype == ElementType.OneDExpChannel:
            ndim = 1
        elif ctype == ElementType.TwoDExpChannel:
            ndim = 2
        elif ctype == ElementType.External:
            config = channel.get_config()
            if config is not None:
                ndim = int(config.data_format)
        elif ctype == ElementType.IORegister:
            ndim = 0

        if ctype != ElementType.External and channel.is_referable():
            value_ref_enabled = channel_data.get('value_ref_enabled', False)
            channel_data['value_ref_enabled'] = value_ref_enabled
            value_ref_pattern = channel_data.get('value_ref_pattern', '')
            channel_data['value_ref_pattern'] = value_ref_pattern
        elif 'value_ref_enabled' in channel_data or 'value_ref_pattern' in \
                channel_data:
            if self._value_ref_compat:
                msg = 'value_ref_pattern/value_ref_enabled is deprecated ' \
                      'for non-referable channels since 3.0.3. Re-apply ' \
                      'configuration in order to upgrade.'
                self._parent.warning(msg)
                channel_data.pop('value_ref_enabled')
                channel_data.pop('value_ref_pattern')
            else:
                msg = ('The channel {} is not referable. You can not set '
                       'the enabled and/or the pattern parameters.').format(
                        name)
                raise ValueError(msg)
        # Definitively should be initialized by measurement group
        # index MUST be here already (asserting this in the following line)
        channel_data['index'] = channel_data['index']
        channel_data['name'] = channel_data.get('name', name)
        channel_data['full_name'] = channel_data.get('full_name', full_name)
        channel_data['source'] = channel.get_source()
        channel_data['enabled'] = channel_data.get('enabled', True)
        channel_data['label'] = channel_data.get('label', channel_data['name'])
        channel_data['ndim'] = ndim
        # Probably should be initialized by measurement group
        channel_data['output'] = channel_data.get('output', True)

        # Perhaps should NOT be initialized by measurement group
        channel_data['plot_type'] = channel_data.get('plot_type', PlotType.No)
        channel_data['plot_axes'] = channel_data.get('plot_axes', [])
        channel_data['conditioning'] = channel_data.get('conditioning', '')
        channel_data['normalization'] = channel_data.get('normalization',
                                                         Normalization.No)
        # TODO: think of filling other keys: data_type, data_units, nexus_path
        #  here instead of feeling them on the Taurus extension level

        if ctype != ElementType.External:
            ctrl_name = channel.controller.full_name
            channel_data['_controller_name'] = channel_data.get(
                '_controller_name', ctrl_name)
        return channel_data


class PoolMeasurementGroup(PoolGroupElement):

    def __init__(self, **kwargs):
        self._state_lock = threading.Lock()
        self._monitor_count = None
        self._nb_starts = 1
        self._pending_starts = 0
        self._acquisition_mode = AcqMode.Timer
        self._config = MeasurementConfiguration(self)
        self._config_dirty = True
        self._moveable = None
        self._moveable_obj = None
        # by default software synchronizer initial domain is set to Position
        self._sw_synch_initial_domain = SynchDomain.Position

        self._synch_description = SynchDescription()

        kwargs['elem_type'] = ElementType.MeasurementGroup
        PoolGroupElement.__init__(self, **kwargs)
        configuration = kwargs.get("configuration")
        if configuration is None:
            user_elements = self.get_user_elements()
            configuration = build_measurement_configuration(user_elements)
        if self._verify_controllers(configuration):
            self.set_configuration_from_user(configuration)

    def _create_action_cache(self):
        acq_name = "%s.Acquisition" % self._name
        return PoolAcquisition(self, acq_name)

    def _calculate_states(self, state_info=None):
        state, status = PoolGroupElement._calculate_states(self, state_info)
        # check if software synchronizer is occupied
        synch_soft = self.acquisition._synch._synch_soft
        acq_sw = self.acquisition._sw_acq
        acq_sw_start = self.acquisition._sw_start_acq
        acq_0d = self.acquisition._0d_acq
        if (state in (State.On, State.Unknown)
            and (synch_soft.is_started()
                 or acq_sw._is_started()
                 or acq_sw_start._is_started()
                 or acq_0d._is_started())):
            state = State.Moving
            status += "\nSoftware synchronization is in progress"
        return state, status

    def on_element_changed(self, evt_src, evt_type, evt_value):
        name = evt_type.name
        if name == 'state':
            with self._state_lock:
                state, status = self._calculate_states()
                self.set_state(state, propagate=2)
                self.set_status("\n".join(status))

    def get_pool_controllers(self):
        return self.get_acquisition().get_pool_controllers()

    def get_pool_controller_by_name(self, name):
        name = name.lower()
        for ctrl in self.get_pool_controllers():
            if ctrl.name.lower() == name or ctrl.full_name.lower() == name:
                return ctrl

    def add_user_element(self, element, index=None):
        '''Override the base behavior, so the TriggerGate elements are silently
        skipped if used multiple times in the group'''
        user_elements = self._user_elements
        if element in user_elements:
            # skipping TriggerGate element if already present
            if element.get_type() is ElementType.TriggerGate:
                return
        return PoolGroupElement.add_user_element(self, element, index)

    def rename_element(self, old_name, new_name, propagate=1):
        """Rename element in the controller.

        :param old_name: old name of the element
        :type old_name: :obj:`str`
        :param new_name: new name of the element
        :type new_name: :obj:`str`
        :param propagate: 0 for not propagating, 1 to propagate,
               2 propagate with priority
        :type propagate: :obj:`int`
        """
        self._config['label'] = new_name
        self.fire_event(EventType("configuration", priority=propagate),
                        self._config)

    # -------------------------------------------------------------------------
    # configuration
    # -------------------------------------------------------------------------

    def _is_managed_element(self, element):
        element_type = element.get_type()
        return (element_type in TYPE_EXP_CHANNEL_ELEMENTS or
                element_type is ElementType.TriggerGate)

    @property
    def configuration(self):
        return self._config

    # TODO: Check if it needed
    def set_configuration(self, config=None, propagate=1):
        self._config.configuration = config
        self._config_dirty = True
        if not propagate:
            return
        self.fire_event(EventType("configuration", priority=propagate),
                        config)

    def set_configuration_from_user(self, cfg, propagate=1):
        self._config.set_configuration_from_user(cfg)
        self._config_dirty = True
        if not propagate:
            return
        self.fire_event(EventType("configuration", priority=propagate),
                        self._config.get_configuration_for_user())

    def get_user_configuration(self):
        return self._config.get_configuration_for_user()

    def get_timer(self):
        # TODO: Adapt to the new future MeasurementConfiguration API
        return self._config._master_timer

    timer = property(get_timer)

    # -------------------------------------------------------------------------
    # integration time
    # -------------------------------------------------------------------------

    def get_integration_time(self):
        integration_time = self._synch_description.active_time
        if isinstance(integration_time, float):
            return integration_time
        elif len(integration_time) == 0:
            raise Exception("The synchronization description group has not"
                            " been initialized")
        elif len(integration_time) > 1:
            raise Exception("There are more than one synchronization"
                            "description groups")

    def set_integration_time(self, integration_time, propagate=1):
        total_time = integration_time + self.latency_time
        synch = [{SynchParam.Delay: {SynchDomain.Time: 0},
                  SynchParam.Active: {SynchDomain.Time: integration_time},
                  SynchParam.Total: {SynchDomain.Time: total_time},
                  SynchParam.Repeats: 1}]
        self.set_synch_description(synch)
        if not propagate:
            return
        self.fire_event(EventType("integration_time", priority=propagate),
                        integration_time)

    integration_time = property(get_integration_time, set_integration_time,
                                doc="the current integration time")

    # -------------------------------------------------------------------------
    # monitor count
    # -------------------------------------------------------------------------

    def get_monitor_count(self):
        return self._monitor_count

    def set_monitor_count(self, monitor_count, propagate=1):
        self._monitor_count = monitor_count
        if not propagate:
            return
        self.fire_event(EventType("monitor_count", priority=propagate),
                        monitor_count)

    monitor_count = property(get_monitor_count, set_monitor_count,
                             doc="the current monitor count")

    # -------------------------------------------------------------------------
    # acquisition mode
    # -------------------------------------------------------------------------

    def get_acquisition_mode(self):
        return self._acquisition_mode

    def set_acquisition_mode(self, acquisition_mode, propagate=1):
        self._acquisition_mode = acquisition_mode
        self._config_dirty = True  # acquisition mode goes to configuration
        if not propagate:
            return
        self.fire_event(EventType("acquisition_mode", priority=propagate),
                        acquisition_mode)

    acquisition_mode = property(get_acquisition_mode, set_acquisition_mode,
                                doc="the current acquisition mode")

    # -------------------------------------------------------------------------
    # synch_description
    # -------------------------------------------------------------------------

    def get_synch_description(self):
        return self._synch_description

    def set_synch_description(self, description, propagate=1):
        self._synch_description = \
            SynchDescription(description)
        self._config_dirty = True  # acquisition mode goes to configuration
        if not propagate:
            return
        self.fire_event(EventType("synch_description",
                                  priority=propagate),
                        description)

    synch_description = property(get_synch_description, set_synch_description,
                                 doc="the current acquisition mode")

    # -------------------------------------------------------------------------
    # moveable
    # -------------------------------------------------------------------------

    def get_moveable(self):
        return self._moveable

    def set_moveable(self, moveable, propagate=1, to_fqdn=True):
        self._moveable = moveable
        if self._moveable is not None:
            if to_fqdn:
                moveable = _to_fqdn(moveable, logger=self)
            self._moveable_obj = self.pool.get_element_by_full_name(moveable)
        self.fire_event(EventType("moveable", priority=propagate),
                        moveable)

    moveable = property(get_moveable, set_moveable,
                        doc="moveable source used in synchronization "
                            "description")

    # -------------------------------------------------------------------------
    # latency time
    # -------------------------------------------------------------------------

    def get_latency_time(self):
        latency_time = 0
        pool_ctrls = self.get_pool_controllers()
        for pool_ctrl in pool_ctrls:
            if not pool_ctrl.is_timerable():
                continue
            candidate = pool_ctrl.get_ctrl_par("latency_time")
            if candidate > latency_time:
                latency_time = candidate
        return latency_time

    latency_time = property(get_latency_time,
                            doc="latency time between two consecutive "
                                "acquisitions")

    # -------------------------------------------------------------------------
    # software synchronizer initial domain
    # -------------------------------------------------------------------------

    def get_sw_synch_initial_domain(self):
        return self._sw_synch_initial_domain

    def set_sw_synch_initial_domain(self, domain):
        self._sw_synch_initial_domain = domain

    sw_synch_initial_domain = property(
        get_sw_synch_initial_domain,
        set_sw_synch_initial_domain,
        doc="software synchronizer initial domain (SynchDomain.Time "
            "or SynchDomain.Position)"
    )

    # -------------------------------------------------------------------------
    # number of starts
    # -------------------------------------------------------------------------

    def get_nb_starts(self):
        return self._nb_starts

    def set_nb_starts(self, nb_starts, propagate=1):
        self._nb_starts = nb_starts
        if not propagate:
            return
        self.fire_event(EventType("nb_starts", priority=propagate),
                        nb_starts)

    nb_starts = property(get_nb_starts, set_nb_starts,
                         doc="current number of starts")

    # -------------------------------------------------------------------------
    # acquisition
    # -------------------------------------------------------------------------

    def prepare(self):
        """Prepare for measurement.

        Delegate measurement preparation to the acquisition action.
        """
        if len(self.get_user_elements()) == 0:
            # All channels were disabled
            raise RuntimeError('all channels in measurement group '
                               'are disabled')

        if self._acquisition_mode == AcqMode.Timer:
            role = 'timer'
        elif self._acquisition_mode == AcqMode.Monitor:
            role = 'monitor'
        else:
            raise RuntimeError('acquisition mode must be either Timer '
                               'or Monitor')

        for ctrl in self._config.get_timerable_ctrls(enabled=True):
            master = getattr(ctrl, role, None)
            if master is None:
                msg = ('controller {0} does not have {1} '
                       'configured.').format(ctrl.name, role)
                raise RuntimeError(msg)
            if not master.enabled:
                msg = 'channel {0} used as {1} must be enabled'.format(
                    master.name, role)
                raise RuntimeError(msg)

        value = self._get_value()
        self._pending_starts = self.nb_starts

        kwargs = {'head': self}

        self.acquisition.prepare(self.configuration,
                                 self.acquisition_mode,
                                 value,
                                 self._synch_description,
                                 self._moveable_obj,
                                 self.sw_synch_initial_domain,
                                 self.nb_starts,
                                 **kwargs)

    def start_acquisition(self, value=None):
        """Start measurement.

        Delegate start measurement to the acquisition action.
        Provide backwards compatibility for starts without previous prepare.
        """
        if self._pending_starts == 0:
            msg = "prepare is mandatory before starting acquisition"
            raise RuntimeError(msg)
        self._stopped = False
        self._aborted = False
        self._released = False
        self._pending_starts -= 1
        if not self._simulation_mode:
            self.acquisition.run()

    def _get_value(self):
        if self._acquisition_mode is AcqMode.Timer:
            value = self.get_integration_time()
        elif self.acquisition_mode is AcqMode.Monitor:
            value = self._monitor_count
        return value

    def set_acquisition(self, acq_cache):
        self.set_action_cache(acq_cache)

    def get_acquisition(self):
        return self.get_action_cache()

    acquisition = property(get_acquisition, doc="acquisition object")

    def stop(self):
        self._pending_starts = 0
        self.acquisition._synch._synch_soft.stop()
        PoolGroupElement.stop(self)

    def abort(self):
        self._pending_starts = 0
        PoolGroupElement.abort(self)

<<<<<<< HEAD
    # -------------------------------------------------------------------------
    # utils
    # -------------------------------------------------------------------------

    def _verify_controllers(self, cfg):
        pool = self.pool
        for ctrl_name, _ in list(cfg['controllers'].items()):
            external = ctrl_name in ['__tango__']
            if not external:
                ctrl = pool.get_element_by_full_name(ctrl_name)
                if ctrl.ctrl_info is None:
                    self._mg_error = ctrl.get_ctrl_error()
                    return False
        return True
=======
    # --------------------------------------------------------------------------
    # release
    # --------------------------------------------------------------------------

    def release(self):
        # override PoolBaseElement.releaes() cause the PoolAcquisition action
        # is composed from many sub-actions and the default
        # PoolBaseElement.get_operation() is not able to get the top action
        operation = self.acquisition
        if not operation.is_running():
            self.warning("Operation is not running, can not release")
            return
        self._released = True
        self._state_event = None
        self.info("Release!")
        operation.release_action()
>>>>>>> a8927384
<|MERGE_RESOLUTION|>--- conflicted
+++ resolved
@@ -1389,7 +1389,6 @@
         self._pending_starts = 0
         PoolGroupElement.abort(self)
 
-<<<<<<< HEAD
     # -------------------------------------------------------------------------
     # utils
     # -------------------------------------------------------------------------
@@ -1404,7 +1403,6 @@
                     self._mg_error = ctrl.get_ctrl_error()
                     return False
         return True
-=======
     # --------------------------------------------------------------------------
     # release
     # --------------------------------------------------------------------------
@@ -1420,5 +1418,4 @@
         self._released = True
         self._state_event = None
         self.info("Release!")
-        operation.release_action()
->>>>>>> a8927384
+        operation.release_action()