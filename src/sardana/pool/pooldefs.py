#!/usr/bin/env python

##############################################################################
##
# This file is part of Sardana
##
# http://www.sardana-controls.org/
##
# Copyright 2011 CELLS / ALBA Synchrotron, Bellaterra, Spain
##
# Sardana is free software: you can redistribute it and/or modify
# it under the terms of the GNU Lesser General Public License as published by
# the Free Software Foundation, either version 3 of the License, or
# (at your option) any later version.
##
# Sardana is distributed in the hope that it will be useful,
# but WITHOUT ANY WARRANTY; without even the implied warranty of
# MERCHANTABILITY or FITNESS FOR A PARTICULAR PURPOSE.  See the
# GNU Lesser General Public License for more details.
##
# You should have received a copy of the GNU Lesser General Public License
# along with Sardana.  If not, see <http://www.gnu.org/licenses/>.
##
##############################################################################

"""This file contains the basic pool definitions."""

__all__ = ["ControllerAPI", "AcqTriggerType", "AcqMode", "SynchDomain",
           "SynchParam", "AcqSynch", "AcqSynchType"]

__docformat__ = 'restructuredtext'

from operator import __getitem__
from enum import IntEnum
from taurus.core.util.enumeration import Enumeration
from sardana.taurus.core.tango.sardana import AcqTriggerType, AcqMode

#: A constant defining the controller API version currently supported
ControllerAPI = 1.1

# synchronization domain: Time means that the configuration parameter will be
# expressed in the time domain, Position means the motor position domain and
# Monitor means the count to monitor domain


class SynchEnum(IntEnum):

    @classmethod
    def fromStr(cls, string):
        '''Convert string representation of SynchDomain enum e.g.
        'SynchDomain.Time' to SynchDomain objects. It also works with just
        domain strings like 'Time'. The following expressions are True:

        SynchDomain.fromStr(str(SynchDomain.Time)) == SynchDomain.Time
        SynchDomain.fromStr('Time') == SynchDomain.Time
        '''
        domain = string.split('.')
        if len(domain) == 1:
            return __getitem__(cls, domain[0])
        elif len(domain) == 2:
            return __getitem__(cls, domain[1])
        else:
            raise ValueError('Can not convert %s to SynchDomain' % string)


class SynchDomain(SynchEnum):
    """Enumeration of synchronization domains.

    - Time - describes the synchronization in time domain
    - Position - describes the synchronization in position domain
    - Monitor - not used at the moment but foreseen for synchronization on
<<<<<<< HEAD
                monitor
=======
      monitor
>>>>>>> 67a159ba

    .. note::
        The SynchDomain class has been included in Sardana
        on a provisional basis. Backwards incompatible changes
        (up to and including removal of the class) may occur if
        deemed necessary by the core developers.
    """
    Time = 0
    Position = 1
    Monitor = 2
#     - Default - the controller selects the most appropriate domain:
<<<<<<< HEAD
#       for active events the precedence should be first Position and then Time
=======
#       for active events the precedence should be first Position and then
#       Time
>>>>>>> 67a159ba
#       for passive events the precedence should be first Time and then
#       Position
#    Default = 3


class SynchParam(SynchEnum):
    """Enumeration of synchronization description group parameters.

    - Delay - initial delay (relative to the synchronization start)
    - Total - total interval
    - Active - active interval (part of the total interval)
    - Repeats - number of repetitions within the group
    - Initial - initial point (absolute)
    - Master - motor full name

    .. note::
        The SynchParam class has been included in Sardana
        on a provisional basis. Backwards incompatible changes
        (up to and including removal of the class) may occur if
        deemed necessary by the core developers.

    """
    Delay = 0
    Total = 1
    Active = 2
    Repeats = 3
    Initial = 4
    Master = 5


<<<<<<< HEAD

AcqSynchType = Enumeration("AcqSynchType", ["Trigger", "Gate"])
=======
AcqSynchType = Enumeration("AcqSynchType", ["Trigger", "Gate", "Start"])
AcqSynchType.__doc__ = \
    """Enumeration of synchronization types.
>>>>>>> 67a159ba

    Options:

    - Trigger - Start each acquisition (experimental channel will decide on
      itself when to end, based on integration time / monitor count)
    - Gate - Start and end each acquisition
    - Start - Start only the first acquisition (experimental channel will
      drive the acquisition based on integration time / monitor count, latency
      time and number of repetitions)

    .. todo:: convert to python enums, but having in mind problems with
             JSON serialization: https://bugs.python.org/issue18264
    """


class AcqSynch(IntEnum):
    """Enumeration of synchronization options.

    Uses software/hardware naming to refer to internal (software
    synchronizer) or external (hardware synchronization device)
    synchronization modes. See :obj:`~sardana.pool.pooldefs.AcqSynchType`
    to get more details about the synchronization type e.g. trigger, gate or
    start.
    """
    SoftwareTrigger = 0
    """Internal (software) trigger
    
    .. image:: /_static/acqsynch_softtrig.png
    """
    HardwareTrigger = 1
    """External (hardware) trigger
    
    .. image:: /_static/acqsynch_hardtrig.png
    """
    SoftwareGate = 2
    """Internal (software) gate - not implemented
    """
    HardwareGate = 3
    """External (hardware) gate
    
    .. image:: /_static/acqsynch_hardgate.png
    """
    SoftwareStart = 4
    """
    Internal (software) start (triggers just the first acquisition)
    
    .. image:: /_static/acqsynch_softstart.png
    """
    HardwareStart = 5
    """External (hardware) start (triggers just the first acquisition)
    
    .. image:: /_static/acqsynch_hardstart.png
    """

    @classmethod
    def from_synch_type(self, software, synch_type):
        """Helper obtain AcqSynch from information about software/hardware
        nature of synchronization element and AcqSynchType
        """
        if synch_type is AcqSynchType.Trigger:
            if software:
                return AcqSynch.SoftwareTrigger
            else:
                return AcqSynch.HardwareTrigger
        elif synch_type is AcqSynchType.Gate:
            if software:
                return AcqSynch.SoftwareGate
            else:
                return AcqSynch.HardwareGate
        elif synch_type is AcqSynchType.Start:
            if software:
                return AcqSynch.SoftwareStart
            else:
                return AcqSynch.HardwareStart
        else:
            raise ValueError("Unable to determine AcqSynch from %s" %
                             synch_type)<|MERGE_RESOLUTION|>--- conflicted
+++ resolved
@@ -69,11 +69,7 @@
     - Time - describes the synchronization in time domain
     - Position - describes the synchronization in position domain
     - Monitor - not used at the moment but foreseen for synchronization on
-<<<<<<< HEAD
                 monitor
-=======
-      monitor
->>>>>>> 67a159ba
 
     .. note::
         The SynchDomain class has been included in Sardana
@@ -85,12 +81,8 @@
     Position = 1
     Monitor = 2
 #     - Default - the controller selects the most appropriate domain:
-<<<<<<< HEAD
-#       for active events the precedence should be first Position and then Time
-=======
 #       for active events the precedence should be first Position and then
 #       Time
->>>>>>> 67a159ba
 #       for passive events the precedence should be first Time and then
 #       Position
 #    Default = 3
@@ -121,16 +113,12 @@
     Master = 5
 
 
-<<<<<<< HEAD
-
-AcqSynchType = Enumeration("AcqSynchType", ["Trigger", "Gate"])
-=======
 AcqSynchType = Enumeration("AcqSynchType", ["Trigger", "Gate", "Start"])
 AcqSynchType.__doc__ = \
     """Enumeration of synchronization types.
->>>>>>> 67a159ba
 
-    Options:
+
+Options:
 
     - Trigger - Start each acquisition (experimental channel will decide on
       itself when to end, based on integration time / monitor count)
