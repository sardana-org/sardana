#!/usr/bin/env python

##############################################################################
##
# This file is part of Sardana
##
# http://www.sardana-controls.org/
##
# Copyright 2011 CELLS / ALBA Synchrotron, Bellaterra, Spain
##
# Sardana is free software: you can redistribute it and/or modify
# it under the terms of the GNU Lesser General Public License as published by
# the Free Software Foundation, either version 3 of the License, or
# (at your option) any later version.
##
# Sardana is distributed in the hope that it will be useful,
# but WITHOUT ANY WARRANTY; without even the implied warranty of
# MERCHANTABILITY or FITNESS FOR A PARTICULAR PURPOSE.  See the
# GNU Lesser General Public License for more details.
##
# You should have received a copy of the GNU Lesser General Public License
# along with Sardana.  If not, see <http://www.gnu.org/licenses/>.
##
##############################################################################

"""This file contains the basic pool definitions."""

__all__ = ["ControllerAPI", "AcqTriggerType", "AcqMode", "SynchDomain",
           "SynchParam", "AcqSynch", "AcqSynchType"]

__docformat__ = 'restructuredtext'

from operator import __getitem__
from taurus.external.enum import IntEnum
from taurus.core.util.enumeration import Enumeration
from sardana.taurus.core.tango.sardana import AcqTriggerType, AcqMode

#: A constant defining the controller API version currently supported
ControllerAPI = 1.1

# synchronization domain: Time means that the configuration parameter will be
# expressed in the time domain, Position means the motor position domain and
# Monitor means the count to monitor domain


class SynchEnum(IntEnum):

    @classmethod
    def fromStr(cls, string):
        '''Convert string representation of SynchDomain enum e.g.
        'SynchDomain.Time' to SynchDomain objects. It also works with just
        domain strings like 'Time'. The following expressions are True:

        SynchDomain.fromStr(str(SynchDomain.Time)) == SynchDomain.Time
        SynchDomain.fromStr('Time') == SynchDomain.Time
        '''
        domain = string.split('.')
        if len(domain) == 1:
            return __getitem__(cls, domain[0])
        elif len(domain) == 2:
            return __getitem__(cls, domain[1])
        else:
            raise ValueError('Can not convert %s to SynchDomain' % string)


class SynchDomain(SynchEnum):
    """Enumeration of synchronization domains.

    - Time - describes the synchronization in time domain
    - Position - describes the synchronization in position domain
    - Monitor - not used at the moment but foreseen for synchronization on
<<<<<<< HEAD
                monitor
=======
      monitor
>>>>>>> fd88ef49

    .. note::
        The SynchDomain class has been included in Sardana
        on a provisional basis. Backwards incompatible changes
        (up to and including removal of the class) may occur if
        deemed necessary by the core developers.
    """
    Time = 0
    Position = 1
    Monitor = 2
#     - Default - the controller selects the most appropriate domain:
<<<<<<< HEAD
#       for active events the precedence should be first Position and then Time
=======
#       for active events the precedence should be first Position and then
#       Time
>>>>>>> fd88ef49
#       for passive events the precedence should be first Time and then
#       Position
#    Default = 3


class SynchParam(SynchEnum):
    """Enumeration of synchronization's group parameters.

    - Delay - initial delay (relative to the synchronization start)
    - Total - total interval
    - Active - active interval (part of the total interval)
    - Repeats - number of repetitions within the group
    - Initial - initial point (absolute)

    .. note::
        The SynchParam class has been included in Sardana
        on a provisional basis. Backwards incompatible changes
        (up to and including removal of the class) may occur if
        deemed necessary by the core developers.

    """
    Delay = 0
    Total = 1
    Active = 2
    Repeats = 3
    Initial = 4

# TODO: convert to to python enums, but having in ming problems with
# JSON serialization: https://bugs.python.org/issue18264
# class AcqSynchType(Enumeration):
#
#     Trigger = 0
#     Gate = 1


<<<<<<< HEAD
AcqSynchType = Enumeration("AcqSynchType", ["Trigger", "Gate", "Start"])
=======
AcqSynchType = Enumeration("AcqSynchType", ["Trigger", "Gate"])
>>>>>>> fd88ef49


# TODO: convert to to python enums, but having in ming problems with
# JSON serialization: https://bugs.python.org/issue18264
class AcqSynch(Enumeration):

    SoftwareTrigger = 0
    HardwareTrigger = 1
    SoftwareGate = 2
    HardwareGate = 3
    SoftwareStart = 4
    HardwareStart = 5

    @classmethod
    def from_synch_type(self, software, synch_type):
        """Helper obtain AcqSynch from information about software/hardware
        nature of synchronization element and AcqSynchType
        """
        if synch_type is AcqSynchType.Trigger:
            if software:
                return AcqSynch.SoftwareTrigger
            else:
                return AcqSynch.HardwareTrigger
        elif synch_type is AcqSynchType.Gate:
            if software:
                return AcqSynch.SoftwareGate
            else:
                return AcqSynch.HardwareGate
        elif synch_type is AcqSynchType.Start:
            if software:
                return AcqSynch.SoftwareStart
            else:
                return AcqSynch.HardwareStart
        else:
            raise ValueError("Unable to determine AcqSynch from %s" %
                             synch_type)<|MERGE_RESOLUTION|>--- conflicted
+++ resolved
@@ -69,11 +69,7 @@
     - Time - describes the synchronization in time domain
     - Position - describes the synchronization in position domain
     - Monitor - not used at the moment but foreseen for synchronization on
-<<<<<<< HEAD
-                monitor
-=======
       monitor
->>>>>>> fd88ef49
 
     .. note::
         The SynchDomain class has been included in Sardana
@@ -85,12 +81,8 @@
     Position = 1
     Monitor = 2
 #     - Default - the controller selects the most appropriate domain:
-<<<<<<< HEAD
-#       for active events the precedence should be first Position and then Time
-=======
 #       for active events the precedence should be first Position and then
 #       Time
->>>>>>> fd88ef49
 #       for passive events the precedence should be first Time and then
 #       Position
 #    Default = 3
@@ -126,11 +118,7 @@
 #     Gate = 1
 
 
-<<<<<<< HEAD
 AcqSynchType = Enumeration("AcqSynchType", ["Trigger", "Gate", "Start"])
-=======
-AcqSynchType = Enumeration("AcqSynchType", ["Trigger", "Gate"])
->>>>>>> fd88ef49
 
 
 # TODO: convert to to python enums, but having in ming problems with
