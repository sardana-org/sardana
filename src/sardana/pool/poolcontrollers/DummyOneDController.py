##############################################################################
##
# This file is part of Sardana
##
# http://www.tango-controls.org/static/sardana/latest/doc/html/axisex.html
##
# Copyright 2011 CELLS / ALBA Synchrotron, Bellaterra, Spain
##
# Sardana is free software: you can redistribute it and/or modify
# it under the terms of the GNU Lesser General Public License as published by
# the Free Software Foundation, either version 3 of the License, or
# (at your option) any later version.
##
# Sardana is distributed in the hope that it will be useful,
# but WITHOUT ANY WARRANTY; without even the implied warranty of
# MERCHANTABILITY or FITNESS FOR A PARTICULAR PURPOSE.  See the
# GNU Lesser General Public License for more details.
##
# You should have received a copy of the GNU Lesser General Public License
# along with Sardana.  If not, see <http://www.gnu.org/licenses/>.
##
##############################################################################

import time
import copy
import numpy

from sardana import State
from sardana.pool import AcqSynch
from sardana.pool.controller import OneDController, MaxDimSize
from sardana.pool.controller import DefaultValue, Description, FGet, FSet, Type


def gauss(x, mean, ymax, fwhm, yoffset=0):
    return yoffset + ymax * numpy.power(2, -4 * ((x - mean) / fwhm)**2)


class Channel:

    def __init__(self, idx):
        self.idx = idx            # 1 based axisex
        self.value = []
        self.is_counting = False
        self.active = True
        self.amplitude = BaseValue('1.0')
        self._counter = 0


class BaseValue(object):

    def __init__(self, value):
        self.raw_value = value
        self.init()

    def init(self):
        self.value = float(self.raw_value)

    def get(self):
        return self.value

    def get_value_name(self):
        return self.raw_value


class TangoValue(BaseValue):

    def init(self):
        import PyTango
        self.attr_proxy = PyTango.AttributeProxy(self.raw_value)

    def get(self):
        return self.attr_proxy.read().value


class DummyOneDController(OneDController):
    "This class is the Tango Sardana OneDController controller for tests"

    gender = "Simulation"
    model = "Basic"
    organization = "Sardana team"

    MaxDevice = 1024

    BufferSize = 1024,

    axis_attributes = {
        'Amplitude': {
            Type: str,
            FGet: 'getAmplitude',
            FSet: 'setAmplitude',
            Description: 'Amplitude. Maybe a number or a tango attribute(must start with tango://)',
            DefaultValue: '1.0'},
    }

    def __init__(self, inst, props, *args, **kwargs):
        OneDController.__init__(self, inst, props, *args, **kwargs)
<<<<<<< HEAD
        self._repetitions = 1
        self.channels = self.MaxDevice*[None,]
=======
        self.channels = self.MaxDevice * [None, ]
>>>>>>> 18bab47f
        self.reset()

    def GetAxisAttributes(self, axis):
        # the default max shape for 'value' is (16*1024,). We don't need so much
        # so we set it to BufferSize
        attrs = super(DummyOneDController, self).GetAxisAttributes(axis)
        attrs['Value'][MaxDimSize] = self.BufferSize
        return attrs

    def reset(self):
        self.start_time = None
        self.integ_time = None
        self.monitor_count = None
        self.read_channels = {}
        self.counting_channels = {}

    def AddDevice(self, axis):
        idx = axis - 1
        self.channels[idx] = channel = Channel(axis)
        channel.value = numpy.zeros(self.BufferSize, dtype=numpy.float64)

    def DeleteDevice(self, axis):
        idx = axis - 1
        self.channels[idx] = None

    def PreStateAll(self):
        pass

    def PreStateOne(self, axis):
        pass

    def StateAll(self):
        pass

    def StateOne(self, axis):
        idx = axis - 1
        sta = State.On
        status = "Stopped"
        if axis in self.counting_channels:
            channel = self.channels[idx]
            now = time.time()
            elapsed_time = now - self.start_time
            self._updateChannelState(axis, elapsed_time)
            if channel.is_counting:
                sta = State.Moving
                status = "Acquiring"
        return sta, status

    def _updateChannelState(self, axis, elapsed_time):
<<<<<<< HEAD
        if self._synchronization == AcqSynch.SoftwareTrigger:
            if self.integ_time is not None:
                # counting in time
                if elapsed_time >= self.integ_time:
                    self._finish(elapsed_time)
            elif self.monitor_count is not None:
                # monitor counts
                v = int(elapsed_time*100*axis)
                if v >= self.monitor_count:
                    self._finish(elapsed_time)
        elif self._synchronization in (AcqSynch.HardwareTrigger,
                                       AcqSynch.HardwareGate):
            if self.integ_time is not None:
                if elapsed_time > self._repetitions * (self.integ_time +
                                                         self._latency_time):
                    self._finish(elapsed_time)
        
    
=======
        channel = self.channels[axis - 1]
        if self.integ_time is not None:
            # counting in time
            if elapsed_time >= self.integ_time:
                self._finish(elapsed_time)
        elif self.monitor_count is not None:
            # monitor counts
            v = int(elapsed_time * 100 * axis)
            if v >= self.monitor_count:
                self._finish(elapsed_time)

>>>>>>> 18bab47f
    def _updateChannelValue(self, axis, elapsed_time):
        channel = self.channels[axis - 1]
        t = elapsed_time
<<<<<<< HEAD
        if self._synchronization == AcqSynch.SoftwareTrigger:
            if self.integ_time is not None and not channel.is_counting:
                t = self.integ_time
            x = numpy.linspace(-10, 10, self.BufferSize[0])
            amplitude = axis * t * channel.amplitude.get()
            channel.value = gauss(x, 0, amplitude, 4)
        elif self._synchronization in (AcqSynch.HardwareTrigger,
                                       AcqSynch.HardwareGate):
            if self.integ_time is not None:
                n = int(t / self.integ_time)
                cp = 0
                if n > self._repetitions:
                    cp = n - self._repetitions
                n = n - channel._counter -cp
                t = self.integ_time
                x = numpy.linspace(-10, 10, self.BufferSize[0])
                amplitude = axis * t * channel.amplitude.get()
                value = gauss(x, 0, amplitude, 4)
                channel.buffer_values = [value] * n
=======
        if self.integ_time is not None and not channel.is_counting:
            t = self.integ_time
        x = numpy.linspace(-10, 10, self.BufferSize[0])
        amplitude = axis * t * channel.amplitude.get()
        channel.value = gauss(x, 0, amplitude, 4)
>>>>>>> 18bab47f

    def _finish(self, elapsed_time, axis=None):
        if axis is None:
            for axis, channel in self.counting_channels.items():
                channel.is_counting = False
                self._updateChannelValue(axis, elapsed_time)
        else:
            if axis in self.counting_channels:
                channel = self.counting_channels[axis]
                channel.is_counting = False
                self._updateChannelValue(axis, elapsed_time)
            else:
                channel = self.channels[axis - 1]
                channel.is_counting = False
        self.counting_channels = {}

    def PreReadAll(self):
        self.read_channels = {}

    def PreReadOne(self, axis):
        channel = self.channels[axis - 1]
        self.read_channels[axis] = channel

    def ReadAll(self):
        # if in acquisition then calculate the values to return
        if self.counting_channels:
            now = time.time()
            elapsed_time = now - self.start_time
            for axis, channel in self.read_channels.items():
                self._updateChannelState(axis, elapsed_time)
                if channel.is_counting:
                    self._updateChannelValue(axis, elapsed_time)

    def ReadOne(self, axis):
        self._log.debug("ReadOne(%s)", axis)
        channel = self.read_channels[axis]
        if self._synchronization == AcqSynch.SoftwareTrigger:
            v = channel.value
        elif self._synchronization in (AcqSynch.HardwareTrigger,
                                       AcqSynch.HardwareGate):
            v = copy.deepcopy(channel.buffer_values)
            v = map(numpy.ndarray.tolist, v)
            channel._counter = channel._counter + len(v)
            channel.buffer_values.__init__()
        self._log.debug("DummyOneDController.ReadOne: returns %r" % v)
        return v

    def PreStartAll(self):
        self.counting_channels = {}

    def PreStartOne(self, axis, value):
        idx = axis - 1
        channel = self.channels[idx]
        channel.value = 0.0
        channel._counter = 0
        channel.buffer_values = []
        self.counting_channels[axis] = channel
        return True

    def StartOne(self, axis, value):
        self.counting_channels[axis].is_counting = True

    def StartAll(self):
        self.start_time = time.time()
<<<<<<< HEAD
    
    def LoadOne(self, axis, value, repetitions):
=======

    def LoadOne(self, axis, value):
>>>>>>> 18bab47f
        idx = axis - 1
        if value > 0:
            self.integ_time = value
            self.monitor_count = None
        else:
            self.integ_time = None
            self.monitor_count = -value
<<<<<<< HEAD
        self._repetitions = repetitions
    
=======

>>>>>>> 18bab47f
    def AbortOne(self, axis):
        now = time.time()
        if axis in self.counting_channels:
            elapsed_time = now - self.start_time
            self._finish(elapsed_time, axis=axis)

    def getAmplitude(self, axis):
        idx = axis - 1
        channel = self.channels[idx]
        return channel.amplitude.get_value_name()

    def setAmplitude(self, axis, value):
        idx = axis - 1
        channel = self.channels[idx]

        klass = BaseValue
        if value.startswith("tango://"):
            klass = TangoValue
        channel.amplitude = klass(value)<|MERGE_RESOLUTION|>--- conflicted
+++ resolved
@@ -94,12 +94,8 @@
 
     def __init__(self, inst, props, *args, **kwargs):
         OneDController.__init__(self, inst, props, *args, **kwargs)
-<<<<<<< HEAD
         self._repetitions = 1
-        self.channels = self.MaxDevice*[None,]
-=======
         self.channels = self.MaxDevice * [None, ]
->>>>>>> 18bab47f
         self.reset()
 
     def GetAxisAttributes(self, axis):
@@ -149,7 +145,6 @@
         return sta, status
 
     def _updateChannelState(self, axis, elapsed_time):
-<<<<<<< HEAD
         if self._synchronization == AcqSynch.SoftwareTrigger:
             if self.integ_time is not None:
                 # counting in time
@@ -157,34 +152,19 @@
                     self._finish(elapsed_time)
             elif self.monitor_count is not None:
                 # monitor counts
-                v = int(elapsed_time*100*axis)
+                v = int(elapsed_time * 100 * axis)
                 if v >= self.monitor_count:
                     self._finish(elapsed_time)
         elif self._synchronization in (AcqSynch.HardwareTrigger,
                                        AcqSynch.HardwareGate):
             if self.integ_time is not None:
                 if elapsed_time > self._repetitions * (self.integ_time +
-                                                         self._latency_time):
+                                                       self._latency_time):
                     self._finish(elapsed_time)
-        
-    
-=======
-        channel = self.channels[axis - 1]
-        if self.integ_time is not None:
-            # counting in time
-            if elapsed_time >= self.integ_time:
-                self._finish(elapsed_time)
-        elif self.monitor_count is not None:
-            # monitor counts
-            v = int(elapsed_time * 100 * axis)
-            if v >= self.monitor_count:
-                self._finish(elapsed_time)
-
->>>>>>> 18bab47f
+
     def _updateChannelValue(self, axis, elapsed_time):
         channel = self.channels[axis - 1]
         t = elapsed_time
-<<<<<<< HEAD
         if self._synchronization == AcqSynch.SoftwareTrigger:
             if self.integ_time is not None and not channel.is_counting:
                 t = self.integ_time
@@ -198,19 +178,12 @@
                 cp = 0
                 if n > self._repetitions:
                     cp = n - self._repetitions
-                n = n - channel._counter -cp
+                n = n - channel._counter - cp
                 t = self.integ_time
                 x = numpy.linspace(-10, 10, self.BufferSize[0])
                 amplitude = axis * t * channel.amplitude.get()
                 value = gauss(x, 0, amplitude, 4)
                 channel.buffer_values = [value] * n
-=======
-        if self.integ_time is not None and not channel.is_counting:
-            t = self.integ_time
-        x = numpy.linspace(-10, 10, self.BufferSize[0])
-        amplitude = axis * t * channel.amplitude.get()
-        channel.value = gauss(x, 0, amplitude, 4)
->>>>>>> 18bab47f
 
     def _finish(self, elapsed_time, axis=None):
         if axis is None:
@@ -275,13 +248,8 @@
 
     def StartAll(self):
         self.start_time = time.time()
-<<<<<<< HEAD
-    
+
     def LoadOne(self, axis, value, repetitions):
-=======
-
-    def LoadOne(self, axis, value):
->>>>>>> 18bab47f
         idx = axis - 1
         if value > 0:
             self.integ_time = value
@@ -289,12 +257,8 @@
         else:
             self.integ_time = None
             self.monitor_count = -value
-<<<<<<< HEAD
         self._repetitions = repetitions
-    
-=======
-
->>>>>>> 18bab47f
+
     def AbortOne(self, axis):
         now = time.time()
         if axis in self.counting_channels:
