#!/usr/bin/env python

##############################################################################
##
# This file is part of Sardana
##
# http://www.sardana-controls.org/
##
# Copyright 2011 CELLS / ALBA Synchrotron, Bellaterra, Spain
##
# Sardana is free software: you can redistribute it and/or modify
# it under the terms of the GNU Lesser General Public License as published by
# the Free Software Foundation, either version 3 of the License, or
# (at your option) any later version.
##
# Sardana is distributed in the hope that it will be useful,
# but WITHOUT ANY WARRANTY; without even the implied warranty of
# MERCHANTABILITY or FITNESS FOR A PARTICULAR PURPOSE.  See the
# GNU Lesser General Public License for more details.
##
# You should have received a copy of the GNU Lesser General Public License
# along with Sardana.  If not, see <http://www.gnu.org/licenses/>.
##
##############################################################################

"""This module contains the definition of the Controller base classes"""

__all__ = ["DataAccess", "SardanaValue", "Type", "Access", "Description",
           "DefaultValue", "FGet", "FSet",
           "Memorized", "MemorizedNoInit", "NotMemorized", "MaxDimSize",
           "Controller", "Readable", "Startable", "Stopable", "Loadable",
           "Referable", "Synchronizer",
           "MotorController", "CounterTimerController", "ZeroDController",
           "OneDController", "TwoDController", "TriggerGateController",
           "PseudoMotorController", "PseudoCounterController",
           "IORegisterController"]

__docformat__ = 'restructuredtext'

import copy

from taurus.core.taurushelper import getLogLevel
from taurus.core.util.log import Logger

from sardana import DataAccess
from sardana.sardanavalue import SardanaValue
from sardana.pool.pooldefs import ControllerAPI, AcqSynch, AcqMode


#: Constant data type (to be used as a *key* in the definition of
#: :attr:`~Controller.axis_attributes` or :attr:`~Controller.ctrl_attributes`)
Type = 'type'

#: Constant data access (to be used as a *key* in the definition of
#: :attr:`~Controller.axis_attributes` or :attr:`~Controller.ctrl_attributes`)
Access = 'r/w type'

#: Constant description (to be used as a *key* in the definition of
#: :attr:`~Controller.axis_attributes` or :attr:`~Controller.ctrl_attributes`)
Description = 'description'

#: Constant default value (to be used as a *key* in the definition of
#: :attr:`~Controller.axis_attributes` or :attr:`~Controller.ctrl_attributes`)
DefaultValue = 'defaultvalue'

#: Constant for getter function (to be used as a *key* in the definition of
#: :attr:`~Controller.axis_attributes` or :attr:`~Controller.ctrl_attributes`)
FGet = "fget"

#: Constant for setter function (to be used as a *key* in the definition of
#: :attr:`~Controller.axis_attributes` or :attr:`~Controller.ctrl_attributes`)
FSet = "fset"

#: Constant memorize (to be used as a *key* in the definition of
#: :attr:`~Controller.axis_attributes` or :attr:`~Controller.ctrl_attributes`)
#: Possible values for this key are :obj:`Memorized`, :obj:`MemorizedNoInit`
#: and :obj:`NotMemorized`
Memorize = "memorized"

#: Constant memorized (to be used as a *value* in the :obj:`Memorize` field
#: definition in :attr:`~Controller.axis_attributes` or
#: :attr:`~Controller.ctrl_attributes`)
Memorized = "true"

#: Constant memorize but not write at initialization (to be used as a *value*
#: in the :obj:`Memorize` field definition in
#: :attr:`~Controller.axis_attributes` or :attr:`~Controller.ctrl_attributes`)
MemorizedNoInit = "true_without_hard_applied"

#: Constant not memorize (to be used as a *value*
#: in the :obj:`Memorize` field definition in
#: :attr:`~Controller.axis_attributes` or :attr:`~Controller.ctrl_attributes`)
NotMemorized = "false"

#: Constant MaxDimSize (to be used as a *key* in the definition of
#: :attr:`~Controller.axis_attributes` or :attr:`~Controller.ctrl_attributes`)
MaxDimSize = "maxdimsize"


class Controller(object):
    """
    Base controller class. Do **NOT** inherit from this class directly

    :param :obj:`str` inst: controller instance name
    :param dict props: a dictionary containing pairs of property name,
    property value

    :arg args:
    :keyword kwargs:
    """

    #: A sequence of :obj:`str` representing the controller features
    ctrl_features = []

    #: A :class:`dict` containing controller properties where:
    #:
    #: - key : (:obj:`str`) controller property name
    #: - value : :class:`dict` with with three :obj:`str` keys ("type",
    #:   "description" and "defaultvalue" case insensitive):
    #:
    #:     - for :obj:`Type`, value is one of the values described in
    #:       :ref:`sardana-controller-data-type`
    #:
    #:     - for :obj:`Description`, value is a :obj:`str` description of the
    #:       property.
    #:       if is not given it defaults to empty string.
    #:
    #:     - for :obj:`DefaultValue`, value is a python object or None if no
    #:       default value exists for the property.
    #:
    #: Example::
    #:
    #:     from sardana.pool.controller import MotorController, \
    #:         Type, Description, DefaultValue
    #:
    #:     class MyCtrl(MotorController):
    #:
    #:         ctrl_properties = \
    #:         {
    #:             'host' : { Type : str,
    #:                        Description : "host name" },
    #:             'port' : { Type : int,
    #:                        Description : "port number",
    #:                        DefaultValue: 5000 }
    #:         }
    #:
    ctrl_properties = {}

    #: A :class:`dict` containning controller extra attributes where:
    #:
    #: - key : (:obj:`str`) controller attribute name
    #: - value : :class:`dict` with :obj:`str` possible keys: "type",
    #:   "r/w type", "description", "fget", "fset" and "maxdimsize"
    #:   (case insensitive):
    #:
    #:     - for :obj:`Type`, value is one of the values described in
    #:       :ref:`sardana-controller-data-type`
    #:
    #:     - for :obj:`Access`, value is one of
    #:       :obj:`~sardana.sardanadefs.DataAccess` ("read" or "read_write"
    #:       (case insensitive) strings are also accepted) [default: ReadWrite]
    #:
    #:     - for :obj:`Description`, value is a :obj:`str` description of the
    #:       attribute [default: "" (empty string)]
    #:
    #:     - for :obj:`FGet`, value is a :obj:`str` with the method name for
    #:       the attribute getter [default: "get"<controller attribute name>]
    #:
    #:     - for :obj:`FSet`, value is a :obj:`str` with the method name for
    #:       the attribute setter. [default, if :obj:`Access` = "read_write":
    #:       "set"<controller attribute name>]
    #:
    #:     - for :obj:`DefaultValue`, value is a python object or None if no
    #:       default value exists for the attribute. If given, the attribute is
    #:       set when the controller is first created.
    #:
    #:     - for :obj:`Memorize`, value is a :obj:`str` with possible values:
    #:       :obj:`Memorized`, :obj:`MemorizedNoInit` and
    #:       :obj:`NotMemorized` [default: :obj:`Memorized`]
    #:
    #:       .. versionadded:: 1.1
    #:
    #:     - for :obj:`MaxDimSize`, value is a :obj:`tuple` with possible values:
    #:         - for scalar **must** be an empty tuple ( () or [] )
    #:           [default: ()]
    #:         - for 1D arrays a sequence with one value (example: (1024,))
    #:           [default: (2048,)]
    #:         - for 1D arrays a sequence with two values (example: (1024, 1024))
    #:           [default: (2048, 2048)]
    #:
    #:       .. versionadded:: 1.1
    #:
    #: .. versionadded:: 1.0
    #:
    #: Example::
    #:
    #:     from sardana.pool.controller import PseudoMotorController, \
    #:         Type, Description, DefaultValue, DataAccess
    #:
    #:     class HKLCtrl(PseudoMotorController):
    #:
    #:         ctrl_attributes = \
    #:         {
    #:             'ReflectionMatrix' : { Type : ( (float,), ),
    #:                                    Description : "The reflection matrix",
    #:                                    Access : DataAccess.ReadOnly,
    #:                                    FGet : 'getReflectionMatrix', },
    #:         }
    #:
    #:         def getReflectionMatrix(self):
    #:             return ( (1.0, 0.0), (0.0, 1.0) )
    ctrl_attributes = {}

    #: A :class:`dict` containning controller extra attributes for each axis
    #: where:
    #:
    #: - key : (:obj:`str`) axis attribute name
    #: - value : :class:`dict` with three :obj:`str` keys
    #:   ("type", "r/w type", "description" case insensitive):
    #:
    #:     - for :obj:`Type`, value is one of the values described in
    #:       :ref:`sardana-controller-data-type`
    #:
    #:     - for :obj:`Access`, value is one of
    #:       :obj:`~sardana.sardanadefs.DataAccess` ("read" or "read_write"
    #:       (case insensitive) strings are also accepted)
    #:
    #:     - for :obj:`Description`, value is a :obj:`str` description of the
    #:       attribute
    #:
    #:     - for :obj:`DefaultValue`, value is a python object or None if no
    #:       default value exists for the attribute. If given, the attribute is
    #:       set when the axis is first created.
    #:
    #:     - for :obj:`Memorize`, value is a :obj:`str` with possible values:
    #:       :obj:`Memorized`, :obj:`MemorizedNoInit` and
    #:       :obj:`NotMemorized` [default: :obj:`Memorized`]
    #:
    #:       .. versionadded:: 1.1
    #:
    #:     - for :obj:`MaxDimSize`, value is a :obj:`tuple` with possible values:
    #:         - for scalar **must** be an empty tuple ( () or [] )
    #:           [default: ()]
    #:         - for 1D arrays a sequence with one value (example: (1024,))
    #:           [default: (2048,)]
    #:         - for 1D arrays a sequence with two values (example: (1024, 1024))
    #:           [default: (2048, 2048)]
    #:
    #:       .. versionadded:: 1.1
    #:
    #: .. versionadded:: 1.0
    #:
    #: Example::
    #:
    #:     from sardana.pool.controller import MotorController, \
    #:         Type, Description, DefaultValue, DataAccess
    #:
    #:     class MyMCtrl(MotorController):
    #:
    #:         axis_attributes = \
    #:         {
    #:             'EncoderSource' : { Type : str,
    #:                                 Description : 'motor encoder source', },
    #:         }
    #:
    #:         def getAxisPar(self, axis, name):
    #:             name = name.lower()
    #:             if name == 'encodersource':
    #:                 return self._encodersource[axis]
    #:
    #:         def setAxisPar(self, axis, name, value):
    #:             name = name.lower()
    #:             if name == 'encodersource':
    #:                 self._encodersource[axis] = value
    axis_attributes = {}

    #: A :class:`dict` containing the standard attributes present on each axis
    #: device
    standard_axis_attributes = {}

    #: A :obj:`str` representing the controller gender
    gender = None

    #: A :obj:`str` representing the controller model name
    model = 'Generic'

    #: A :obj:`str` representing the controller organization
    organization = 'Sardana team'

    #: A :obj:`str` containning the path to the image file
    image = None

    #: A :obj:`str` containning the path to the image logo file
    logo = None

    def __init__(self, inst, props, *args, **kwargs):
        self._inst_name = inst
        self._log = Logger("Controller.%s" % inst)
        self._log.log_obj.setLevel(getLogLevel())
        self._args = args
        self._kwargs = kwargs
        self._api_version = self._findAPIVersion()
        for prop_name, prop_value in list(props.items()):
            setattr(self, prop_name, prop_value)

    def _findAPIVersion(self):
        """*Internal*. By default return the Pool Controller API
        version of the pool where the controller is running"""
        return ControllerAPI

    def _getPoolController(self):
        """*Internal*."""
        if hasattr(self, '_kwargs'):
            kw = self._kwargs
            if kw is not None:
                ctrl_wr = kw.get('pool_controller')
                if ctrl_wr is not None:
                    return ctrl_wr()

    def AddDevice(self, axis):
        """**Controller API**. Override if necessary. Default implementation
        does nothing.

        :param int axis: axis number"""
        pass

    def DeleteDevice(self, axis):
        """**Controller API**. Override if necessary. Default implementation
        does nothing.

        :param int axis: axis number"""
        pass

    def GetName(self):
        """**Controller API**. The controller instance name.

        :return: the controller instance name
        :rtype: :obj:`str`

        .. versionadded:: 1.0"""
        return self._inst_name

    def GetAxisName(self, axis):
        """**Controller API**. The axis name.

        :return: the axis name
        :rtype: :obj:`str`

        .. versionadded:: 1.0"""
        ctrl = self._getPoolController()
        if ctrl is not None:
            return ctrl.get_element(axis=axis).name
        return str(axis)

    def PreStateAll(self):
        """**Controller API**. Override if necessary.
        Called to prepare a read of the state of all axis.
        Default implementation does nothing."""
        pass

    def PreStateOne(self, axis):
        """**Controller API**. Override if necessary.
        Called to prepare a read of the state of a single axis.
        Default implementation does nothing.

        :param int axis: axis number"""
        pass

    def StateAll(self):
        """**Controller API**. Override if necessary.
        Called to read the state of all selected axis.
        Default implementation does nothing."""
        pass

    def StateOne(self, axis):
        """**Controller API**. Override is MANDATORY.
        Called to read the state of one axis.
        Default implementation raises :exc:`NotImplementedError`."""
        raise NotImplementedError("StateOne must be defined in the controller")

    def SetCtrlPar(self, parameter, value):
        """**Controller API**. Override if necessary.
        Called to set a parameter with a value. Default implementation sets
        this object member named '_'+parameter with the given value.

        .. versionadded:: 1.0"""
        setattr(self, '_' + parameter, value)

    def GetCtrlPar(self, parameter):
        """**Controller API**. Override if necessary.
        Called to set a parameter with a value. Default implementation returns
        the value contained in this object's member named '_'+parameter.

        .. versionadded:: 1.0"""
        return getattr(self, '_' + parameter)

    def SetAxisPar(self, axis, parameter, value):
        """**Controller API**. Override is MANDATORY.
        Called to set a parameter with a value on the given axis. Default
        implementation raises :exc:`NotImplementedError`.

        .. versionadded:: 1.0"""
        raise NotImplementedError("SetAxisPar must be defined in the "
                                  "controller")

    def GetAxisPar(self, axis, parameter):
        """**Controller API**. Override is MANDATORY.
        Called to get a parameter value on the given axis. Default
        implementation raises :exc:`NotImplementedError`.

        .. versionadded:: 1.0"""
        raise NotImplementedError("GetAxisPar must be defined in the "
                                  "controller")

    def SetAxisExtraPar(self, axis, parameter, value):
        """**Controller API**. Override if necessary.
        Called to set a parameter with a value on the given axis. Default
        implementation raises :exc:`NotImplementedError`.

        .. versionadded:: 1.0"""
        raise NotImplementedError("SetAxisExtraPar must be defined in the "
                                  "controller")

    def GetAxisExtraPar(self, axis, parameter):
        """**Controller API**. Override if necessary.
        Called to get a parameter value on the given axis. Default
        implementation raises :exc:`NotImplementedError`.

        .. versionadded:: 1.0"""
        raise NotImplementedError("GetAxisExtraPar must be defined in the "
                                  "controller")

    def GetAxisAttributes(self, axis):
        """**Controller API**. Override if necessary.
        Returns a dictionary of all attributes per axis.
        Default implementation returns a new :class:`dict` with the standard
        attributes plus the :attr:`~Controller.axis_attributes`

        :param int axis: axis number
        :return: a dict containing attribute information as defined in
                 :attr:`~Controller.axis_attributes`

        .. versionadded:: 1.0"""
        ret = copy.deepcopy(self.standard_axis_attributes)
        axis_attrs = copy.deepcopy(self.axis_attributes)
        ret.update(axis_attrs)
        return ret

    def SendToCtrl(self, stream):
        """**Controller API**. Override if necessary.
        Sends a string to the controller.
        Default implementation raises :exc:`NotImplementedError`.

        :param :obj:`str` stream: stream to be sent
        :return: any relevant information e.g. response of the controller
        :rtype: :obj:`str`"""
        raise NotImplementedError("SendToCtrl not implemented")


class Startable(object):
    """A Startable interface. A controller for which it's axis are 'startable'
    (like a motor, for example) should implement this interface

    .. note: Do not inherit directly from :class:`Startable`."""

    def PreStartAll(self):
        """**Controller API**. Override if necessary.
        Called to prepare a start of all axis (whatever pre-start means).
        Default implementation does nothing."""
        pass

    def PreStartOne(self, axis, value):
        """**Controller API**. Override if necessary.
        Called to prepare a start of the given axis (whatever pre-start means).
        Default implementation returns True.

        :param int axis: axis number
        :param float value: new value
        :return: True means a successfull pre-start or False for a failure
        :rtype: bool"""
        return True

    def StartOne(self, axis, value):
        """**Controller API**. Override if necessary.
        Called to do a start of the given axis (whatever start means).
        Default implementation raises :exc:`NotImplementedError`

        :param int axis: axis number
        :param float value: new value"""
        raise NotImplementedError("StartOne must be defined in the controller")

    def StartAll(self):
        """**Controller API**. Override is MANDATORY!
        Default implementation does nothing."""
        pass


class Stopable(object):
    """A Stopable interface. A controller for which it's axis are 'stoppable'
    (like a motor, for example) should implement this interface

    .. note: Do not inherit directly from :class:`Stopable`."""

    def PreAbortAll(self):
        """**Controller API**. Override if necessary.
        Called to prepare a abort of all axis (whatever pre-abort means).
        Default implementation does nothing."""
        pass

    def PreAbortOne(self, axis):
        """**Controller API**. Override if necessary.
        Called to prepare a abort of the given axis (whatever pre-abort means).
        Default implementation returns True.

        :param int axis: axis number
        :return: True means a successfull pre-abort or False for a failure
        :rtype: bool"""
        return True

    def AbortOne(self, axis):
        """**Controller API**. Override is MANDATORY!
        Default implementation raises :exc:`NotImplementedError`.
        Aborts one of the axis

        :param int axis: axis number"""
        raise NotImplementedError("AbortOne must be defined in the controller")

    def AbortAll(self):
        """**Controller API**. Override if necessary.
        Aborts all active axis of this controller.
        Default implementation does nothing."""
        pass

    def PreStopAll(self):
        """**Controller API**. Override if necessary.
        Called to prepare a stop of all axis (whatever pre-stop means).
        Default implementation does nothing."""
        pass

    def PreStopOne(self, axis):
        """**Controller API**. Override if necessary.
        Called to prepare a stop of the given axis (whatever pre-stop means).
        Default implementation returns True.

        :param int axis: axis number
        :return: True means a successfull pre-stop or False for a failure
        :rtype: bool"""
        return True

    def StopOne(self, axis):
        """**Controller API**. Override if necessary.
        Stops one of the axis.
        *This method is reserved for future implementation.*
        Default implementation calls :meth:`~Controller.AbortOne`.

        :param int axis: axis number

        .. versionadded:: 1.0"""
        self.AbortOne(axis)

    def StopAll(self):
        """**Controller API**. Override if necessary.
        Stops all active axis of this controller.
        Default implementation does nothing."""
        pass


class Readable(object):
    """A Readable interface. A controller for which it's axis are 'readable'
    (like a motor, counter or 1D for example) should implement this interface

    .. note: Do not inherit directly from Readable."""

    def PreReadAll(self):
        """**Controller API**. Override if necessary.
        Called to prepare a read of the value of all axis.
        Default implementation does nothing."""
        pass

    def PreReadOne(self, axis):
        """**Controller API**. Override if necessary.
        Called to prepare a read of the value of a single axis.
        Default implementation does nothing.

        :param int axis: axis number"""
        pass

    def ReadAll(self):
        """**Controller API**. Override if necessary.
        Called to read the value of all selected axis
        Default implementation does nothing."""
        pass

    def ReadOne(self, axis):
        """**Controller API**. Override is MANDATORY!
        Default implementation raises :exc:`NotImplementedError`

        :param int axis: axis number
        :return: the axis value
        :rtype: object
        """
        raise NotImplementedError("ReadOne must be defined in the controller")


class Loadable(object):
    """A Loadable interface. A controller for which it's axis are 'loadable'
    (like a counter, 1D or 2D for example) should implement this interface

    .. note: Do not inherit directly from Loadable."""

    #: axis of the default timer
    default_timer = None

    def PrepareOne(self, axis, value, repetitions, latency, nb_starts):
        """**Controller API**. Override if necessary.
        Called to prepare the master channel axis with the measurement
        parameters.
        Default implementation does nothing.

        :param int axis: axis number
        :param int repetitions: number of repetitions
        :param float value: integration time / monitor count
        :param float latency: latency time
        :param int nb_starts: number of starts
        """
        pass

    def PreLoadAll(self):
        """**Controller API**. Override if necessary.
        Called to prepare loading the integration time / monitor value.
        Default implementation does nothing."""
        pass

    def PreLoadOne(self, axis, value, repetitions, latency):
        """**Controller API**. Override if necessary.
        Called to prepare loading the master channel axis with the
        acquisition parameters.
        Default implementation returns True.

        :param int axis: axis number
        :param float value: integration time /monitor value
        :param int repetitions: number of repetitions
        :param float latency: latency time
        :return: True means a successful PreLoadOne or False for a failure
        :rtype: bool"""
        return True

    def LoadAll(self):
        """**Controller API**. Override if necessary.
        Called to load the integration time / monitor value.
        Default implementation does nothing."""
        pass

    def LoadOne(self, axis, value, repetitions, latency):
        """**Controller API**. Override is MANDATORY!
        Called to load the integration time / monitor value.
        Default implementation raises :exc:`NotImplementedError`.

        :param int axis: axis number
        :param float value: integration time /monitor value
        :param int repetitions: number of repetitions
        :param float latency: latency time
        :param float value: integration time /monitor value"""
        raise NotImplementedError("LoadOne must be defined in the controller")


class Referable(object):
    """A Referable interface. A controller for which it's axis can
    report data references (like a 1D or 2D for example) should implement
    this interface

    .. note: Inherit from Referable together with either OneDController or
        TwoDController

    .. note::
        The Referable class has been included in Sardana on a provisional
        basis. Backwards incompatible changes (up to and including removal
        of the class) may occur if deemed necessary by the core developers.
    """

    def RefOne(self, axis):
        """**Controller API**. Override is MANDATORY!
        Default implementation raises :exc:`NotImplementedError`

        :param int axis: axis number
        :return: the axis value
        :rtype: object
        """
        raise NotImplementedError("RefOne must be defined in the controller")


class Synchronizer(object):
    """A Synchronizer interface. A controller for which its axis are 'Able to
    Synchronize' should implement this interface

    .. note: Do not inherit directly from Synchronizer."""

    def PreSynchAll(self):
        """**Controller API**. Override if necessary.
        Called to prepare loading the synchronization description.
        Default implementation does nothing."""
        pass

    def PreSynchOne(self, axis, description):
        """**Controller API**. Override if necessary.
        Called to prepare loading the axis with the synchronization description.
        Default implementation returns True.

        :param int axis: axis number
        :param list<dict>: synchronization description
        :return: True means a successfull PreSynchOne or False for a failure
        :rtype: bool"""
        return True

    def SynchAll(self):
        """**Controller API**. Override if necessary.
        Called to load the synchronization description.
        Default implementation does nothing."""
        pass

    def SynchOne(self, axis, description):
        """**Controller API**. Override is MANDATORY!
        Called to load the axis with the synchronization description.
        Default implementation raises :exc:`NotImplementedError`.

        :param int axis: axis number
        :param list<dict> description: synchronization description"""
        raise NotImplementedError("SynchOne must be defined in the controller")


class MotorController(Controller, Startable, Stopable, Readable):
    """Base class for a motor controller. Inherit from this class to implement
    your own motor controller for the device pool.

    A motor controller should support these axis parameters:

        - acceleration
        - deceleration
        - velocity
        - base_rate
        - step_per_unit

    These parameters are configured through the
    :meth:`~Controller.GetAxisPar`/:meth:`~Controller.SetAxisPar` API.
    """

    #: A constant representing no active switch.
    NoLimitSwitch = 0

    #: A constant representing an active *home* switch.
    #: You can *OR* two or more switches together. For example, to say both
    #: upper and lower limit switches are active::
    #:
    #:    limit_switches = self.HomeLimitSwitch | self.LowerLimitSwitch
    HomeLimitSwitch = 1

    #: A constant representing an active *upper limit* switch.
    #: You can *OR* two or more switches together. For example, to say both
    #: upper and lower limit switches are active::
    #:
    #:    limit_switches = self.UpperLimitSwitch | self.LowerLimitSwitch
    UpperLimitSwitch = 2

    #: A constant representing an active *lower limit* switch.
    #: You can *OR* two or more switches together. For example, to say both
    #: upper and lower limit switches are active::
    #:
    #:    limit_switches = self.UpperLimitSwitch | self.LowerLimitSwitch
    LowerLimitSwitch = 4

    #: A :class:`dict` containing the standard attributes present on each axis
    #: device
    standard_axis_attributes = {
        'Position': {'type': float,
                     'description': 'Position', },
        'DialPosition': {'type': float,
                         'description': 'Dial Position', },
        'Offset': {'type': float,
                   'description': 'Offset', },
        'Sign': {'type': float,
                 'description': 'Sign', },
        'Step_per_unit': {'type': float,
                          'description': 'Steps per unit', },
        'Acceleration': {'type': float,
                         'description': 'Acceleration time (s)', },
        'Deceleration': {'type': float,
                         'description': 'Deceleration time (s)', },
        'Base_rate': {'type': float,
                      'description': 'Base rate', },
        'Velocity': {'type': float,
                     'description': 'Velocity', },
        'Backlash': {'type': float,
                     'description': 'Backlash', },
        'Limit_switches': {'type': (bool,),
                           'description': "This attribute is the motor "
                           "limit switches state. It's an array with 3 \n"
                           "elements which are:\n"
                           "0 - The home switch\n"
                           "1 - The upper limit switch\n"
                           "2 - The lower limit switch\n"
                           "False means not active. True means active", },
    }
    standard_axis_attributes.update(Controller.standard_axis_attributes)

    #: A :obj:`str` representing the controller gender
    gender = 'Motor controller'

    def GetAxisAttributes(self, axis):
        """**Motor Controller API**. Override if necessary.
        Returns a sequence of all attributes per axis.
        Default implementation returns a :class:`dict` containning:

        - Position
        - DialPosition
        - Offset
        - Sign
        - Step_per_unit
        - Acceleration
        - Deceleration
        - Base_rate
        - Velocity
        - Backlash
        - Limit_switches

        plus all attributes contained in :attr:`~Controller.axis_attributes`

        .. note::
            Normally you don't need to Override this method. You just implement
            the class member :attr:`~Controller.axis_attributes`. Typically,
            you will need to Override this method in two cases:

                - certain axes contain a different set of extra attributes
                  which cannot be simply defined in
                  :attr:`~Controller.axis_attributes`
                - some axes (or all) don't implement a set of standard
                  moveable parameters (ex.: if a motor controller is created to
                  control a power supply, it may have a position (current) and
                  a velocity (ramp speed) but it may not have acceleration)

        :param int axis: axis number
        :return: a dict containing attribute information as defined in
                 :attr:`~Controller.axis_attributes`

        .. versionadded:: 1.0"""
        return Controller.GetAxisAttributes(self, axis)

    def DefinePosition(self, axis, position):
        """**Motor Controller API**. Override is recommended!
           This method is called to load a new motor position.
           Default implementation does nothing.
        """
#        raise NotImplementedError("DefinePosition must be defined in the "
#                                  "controller")
        pass


class CounterTimerController(Controller, Readable, Startable, Stopable,
                             Loadable):
    """Base class for a counter/timer controller. Inherit from this class to
    implement your own counter/timer controller for the device pool.

    A counter timer controller should support these controller parameters:

        - timer
        - monitor
    """

    #: A :class:`dict` containing the standard attributes present on each axis
    #: device
    standard_axis_attributes = {
        'IntegrationTime': {'type': float,
                            'description': 'Integration time used in '
                                           'independent acquisition'},
        'Timer': {'type': str,
                  'description': 'Timer used in independent acquisition'},
        'Value': {'type': float,
                  'description': 'Value', },
        # TODO: in case of Tango ValueBuffer type is overridden by DevEncoded
        'ValueBuffer': {'type': str,
                        'description': 'Value buffer', },
    }
    standard_axis_attributes.update(Controller.standard_axis_attributes)

    #: A :obj:`str` representing the controller gender
    gender = 'Counter/Timer controller'

    def __init__(self, inst, props, *args, **kwargs):
        Controller.__init__(self, inst, props, *args, **kwargs)
        self._timer = None
        self._monitor = None
        self._master = None
        self._latency_time = 0
        self._synchronization = AcqSynch.SoftwareTrigger

<<<<<<< HEAD
    def PreStartAllCT(self):
        """**Counter/Timer Controller API**. Override if necessary.
        Called to prepare an acquisition of all selected axis.
        Default implementation does nothing.

        .. deprecated:: 1.0
            use :meth:`~CounterTimerController.PreStartAll` instead"""
        pass

    def PreStartOneCT(self, axis):
        """**Counter/Timer Controller API**. Override if necessary.
        Called to prepare an acquisition a single axis.
        Default implementation returns True.

        :param int axis: axis number
        :return: True means a successfull PreStartOneCT or False for a failure
        :rtype: bool

        .. deprecated:: 1.0
            use :meth:`~CounterTimerController.PreStartOne` instead"""
        return True

    def StartOneCT(self, axis):
        """**Counter/Timer Controller API**. Override if necessary.
        Called to start an acquisition of a selected axis.
        Default implementation does nothing.

        :param int axis: axis number

        .. deprecated:: 1.0
            use :meth:`~CounterTimerController.StartOne` instead"""
        pass

    def StartAllCT(self):
        """**Counter/Timer Controller API**.
        Called to start an acquisition of a group of channels.
        Default implementation does nothing.

        .. deprecated:: 1.0
            use :meth:`~CounterTimerController.StartAll` instead"""
        pass

    def PreStartAll(self):
        """**Controller API**. Override if necessary.
        Called to prepare a write of the position of all axis. Default
        implementation calls deprecated
        :meth:`~CounterTimerController.PreStartAllCT` which, by default, does
        nothing.

        .. versionadded:: 1.0"""
        return self.PreStartAllCT()

    def PreStartOne(self, axis, value=None):
        """**Controller API**. Override if necessary.
        Called to prepare a write of the position of a single axis.
        Default implementation calls deprecated
        :meth:`~CounterTimerController.PreStartOneCT` which, by default,
        returns True.

        :param int axis: axis number
        :param float value: the value
        :return: True means a successfull pre-start or False for a failure
        :rtype: bool

        .. versionadded:: 1.0"""
        return self.PreStartOneCT(axis)

    def StartOne(self, axis, value=None):
        """**Controller API**. Override if necessary.
        Called to write the position of a selected axis. Default
        implementation calls deprecated
        :meth:`~CounterTimerController.StartOneCT` which, by default, does
        nothing.

        :param int axis: axis number
        :param float value: the value"""
        return self.StartOneCT(axis)

    def StartAll(self):
        """**Controller API**.
        Default implementation calls deprecated
        :meth:`~CounterTimerController.StartAllCT` which, by default, does
        nothing."""
        return self.StartAllCT()

=======
>>>>>>> 7a201c12

class TriggerGateController(Controller, Synchronizer, Stopable, Startable):
    """Base class for a trigger/gate controller. Inherit from this class to
    implement your own trigger/gate controller for the device pool.
    """

    #: A :obj:`str` representing the controller gender
    gender = 'Trigger/Gate controller'

    def __init__(self, inst, props, *args, **kwargs):
        Controller.__init__(self, inst, props, *args, **kwargs)


class ZeroDController(Controller, Readable, Stopable):
    """Base class for a 0D controller. Inherit from this class to
    implement your own 0D controller for the device pool."""

    #: A :class:`dict` containing the standard attributes present on each axis
    #: device
    standard_axis_attributes = {
        'IntegrationTime': {'type': float,
                            'description': 'Integration time used in '
                                           'independent acquisition'},
        'Value': {'type': float,
                  'description': 'Value', },
        # TODO: in case of Tango ValueBuffer type is overridden by DevEncoded
        'ValueBuffer': {'type': str,
                        'description': 'Value buffer', },
    }
    standard_axis_attributes.update(Controller.standard_axis_attributes)

    #: A :obj:`str` representing the controller gender
    gender = '0D controller'

    def AbortOne(self, axis):
        """This method is not executed by the system.
        Default implementation does nothing.

        :param int axis: axis number"""
        pass


class OneDController(Controller, Readable, Startable, Stopable, Loadable):
    """Base class for a 1D controller. Inherit from this class to
    implement your own 1D controller for the device pool.

    .. versionadded:: 1.2"""

    standard_axis_attributes = {
        'IntegrationTime': {'type': float,
                            'description': 'Integration time used in '
                                           'independent acquisition'},
        'Timer': {'type': str,
                  'description': 'Timer used in independent acquisition'},
        'Value': {'type': (float,),
                  'description': 'Value',
                  'maxdimsize': (16 * 1024,)},
        # TODO: in case of Tango ValueBuffer type is overridden by DevEncoded
        'ValueBuffer': {'type': str,
                        'description': 'Value buffer', },
    }
    standard_axis_attributes.update(Controller.standard_axis_attributes)

    #: A :obj:`str` representing the controller gender
    gender = '1D controller'

    def __init__(self, inst, props, *args, **kwargs):
        Controller.__init__(self, inst, props, *args, **kwargs)
        self._latency_time = 0
        self._synchronization = AcqSynch.SoftwareTrigger

    def GetAxisPar(self, axis, parameter):
        """**Controller API**. Override is MANDATORY.
        Called to get a parameter value on the given axis.

        ``GetAxisPar`` with 'data_source' parameter is deprecated since 2.8.0.
        Inherit from :class:`~Referable` class in order to report value
        references.

        Default implementation calls deprecated
        :meth:`~Controller.GetPar` which, by default, raises
        :exc:`NotImplementedError`.

        .. versionadded:: 1.2"""
        if parameter.lower() == 'data_source':
            return None
        return self.GetPar(axis, parameter)


class TwoDController(Controller, Readable, Startable, Stopable, Loadable):
    """Base class for a 2D controller. Inherit from this class to
    implement your own 2D controller for the device pool."""

    standard_axis_attributes = {
        'IntegrationTime': {'type': float,
                            'description': 'Integration time used in '
                                           'independent acquisition'},
        'Timer': {'type': str,
                  'description': 'Timer used in independent acquisition'},
        'Value': {'type': ((float,),),
                  'description': 'Value',
                  'maxdimsize': (4 * 1024, 4 * 1024)},
        # TODO: in case of Tango ValueBuffer type is overridden by DevEncoded
        'ValueBuffer': {'type': str,
                        'description': 'Value buffer', },
    }
    standard_axis_attributes.update(Controller.standard_axis_attributes)

    #: A :obj:`str` representing the controller gender
    gender = '2D controller'

    def __init__(self, inst, props, *args, **kwargs):
        Controller.__init__(self, inst, props, *args, **kwargs)
        self._latency_time = 0

    def GetAxisPar(self, axis, parameter):
        """**Controller API**. Override is MANDATORY.
        Called to get a parameter value on the given axis.

        ``GetAxisPar`` with 'data_source' parameter is deprecated since 2.8.0.
        Inherit from :class:`~Referable` class in order to report value
        references.

        Default implementation calls deprecated
        :meth:`~Controller.GetPar` which, by default, raises
        :exc:`NotImplementedError`.

        .. versionadded:: 1.2"""
        if parameter.lower() == 'data_source':
            return None
        return self.GetPar(axis, parameter)


class PseudoController(Controller):
    """Base class for all pseudo controllers.

    .. note: Do not inherit directly from :class:`PseudoController`."""

    def _getElem(self, index_or_role, roles, local_cache, ids):
        """*Iternal*."""
        elem = local_cache.get(index_or_role)
        if elem is None:
            pool = self._getPoolController().pool
            if isinstance(index_or_role, int):
                index = index_or_role
                role = roles[index]
            else:
                role = index_or_role
                index = roles.index(role)
            motor_id = ids[index]
            elem = pool.get_element_by_id(motor_id)
            local_cache[index] = local_cache[role] = elem
        return elem


class PseudoMotorController(PseudoController):
    """Base class for a pseudo motor controller. Inherit from this class to
    implement your own pseudo motor controller for the device pool.

    Every Pseudo Motor implementation must be a subclass of this class.
    Current procedure for a correct implementation of a Pseudo Motor class:

    - mandatory:
        - define the class level attributes
          :attr:`~PseudoMotorController.pseudo_motor_roles`,
          :attr:`~PseudoMotorController.motor_roles`
        - write :meth:`~PseudoMotorController.CalcPseudo` method
        - write :meth:`~PseudoMotorController.CalcPhysical` method.
    - optional:
        - write :meth:`~PseudoMotorController.CalcAllPseudo` and
          :meth:`~PseudoMotorController.CalcAllPhysical` if great performance
          gain can be achived"""

    #: a sequence of strings describing the role of each pseudo motor axis in
    #: this controller
    pseudo_motor_roles = ()

    #: a sequence of strings describing the role of each motor in  this
    #: controller
    motor_roles = ()

    #: A :class:`dict` containing the standard attributes present on each axis
    #: device
    standard_axis_attributes = {
        'Position': {'type': float,
                     'description': 'Position', },
    }

    #: A :obj:`str` representing the controller gender
    gender = 'Pseudo motor controller'

    def __init__(self, inst, props, *args, **kwargs):
        self.__motor_role_elements = {}
        self.__pseudo_motor_role_elements = {}
        PseudoController.__init__(self, inst, props, *args, **kwargs)

    def CalcAllPseudo(self, physical_pos, curr_pseudo_pos):
        """**Pseudo Motor Controller API**. Override if necessary.
           Calculates the positions of all pseudo motors that belong to the
           pseudo motor system from the positions of the physical motors.
           Default implementation does a loop calling
           :meth:`PseudoMotorController.calc_pseudo` for each pseudo motor role.

           :param sequence<float> physical_pos: a sequence containing physical
                                                motor positions
           :param sequence<float> curr_pseudo_pos: a sequence containing the
                                                   current pseudo motor
                                                   positions
           :return: a sequece of pseudo motor positions (one for each pseudo
                    motor role)
           :rtype: sequence<float>

           .. versionadded:: 1.0"""
        ret = []
        for i in range(len(self.pseudo_motor_roles)):
            ret.append(self.CalcPseudo(i + 1, physical_pos, curr_pseudo_pos))
        return ret

    def CalcAllPhysical(self, pseudo_pos, curr_physical_pos):
        """**Pseudo Motor Controller API**. Override if necessary.
           Calculates the positions of all motors that belong to the pseudo
           motor system from the positions of the pseudo motors.
           Default implementation does a loop calling
           :meth:`PseudoMotorController.calc_physical` for each motor role.

           :param sequence<float> pseudo_pos: a sequence containing pseudo motor
                                              positions
           :param sequence<float> curr_physical_pos: a sequence containing the
                                                     current physical motor
                                                     positions
           :return: a sequece of motor positions (one for each motor role)
           :rtype: sequence<float>

           .. versionadded:: 1.0"""
        ret = []
        for i in range(len(self.motor_roles)):
            pos = self.CalcPhysical(i + 1, pseudo_pos, curr_physical_pos)
            ret.append(pos)
        return ret

    def CalcPseudo(self, axis, physical_pos, curr_pseudo_pos):
        """**Pseudo Motor Controller API**. Override is **MANDATORY**.
           Calculate pseudo motor position given the physical motor positions

           :param int axis: the pseudo motor role axis
           :param sequence<float> physical_pos: a sequence containing motor
                                                positions
           :param sequence<float> curr_pseudo_pos: a sequence containing the
                                                   current pseudo motor
                                                   positions
           :return: a pseudo motor position corresponding to the given axis
                    pseudo motor role
           :rtype: float

           .. versionadded:: 1.0"""
        raise NotImplementedError("CalcPseudo must be defined in the "
                                  "controller")

    def CalcPhysical(self, axis, pseudo_pos, curr_physical_pos):
        """**Pseudo Motor Controller API**. Override is **MANDATORY**.
           Calculate physical motor position given the pseudo motor positions.

           :param axis: the motor role axis
           :type axis: int
           :param pseudo_pos: a sequence containing pseudo motor positions
           :type pseudo_pos: sequence<float>
           :param curr_physical_pos: a sequence containing the current physical
                                     motor positions
           :type curr_physical_pos: sequence<float>
           :return: a motor position corresponding to the given axis motor role
           :rtype: float

           .. versionadded:: 1.0"""
        raise NotImplementedError("CalcPhysical must be defined in the "
                                  "controller")

    def GetMotor(self, index_or_role):
        """Returns the motor for a given role/index.

        .. warning::
            * Use with care: Executing motor methods can be dangerous!

            * Since the controller is built before any element (including
              motors), this method will **FAIL** when called from the controller
              constructor

        :param index_or_role: index number or role name
        :type index_or_role: int or str
        :return: Motor object for the given role/index
        :rtype: :class:`~sardana.pool.poolmotor.PoolMotor`"""
        return self._getElem(index_or_role, self.motor_roles,
                             self.__motor_role_elements,
                             self._kwargs['motor_ids'])

    def GetPseudoMotor(self, index_or_role):
        """Returns the pseudo motor for a given role/index.

        .. warning::
            * Use with care: Executing pseudo motor methods can be dangerous!

            * Since the controller is built before any element (including pseudo
              motors), this method will **FAIL** when called from the controller
              constructor

        :param index_or_role: index number or role name
        :type index_or_role: int or str
        :return: PseudoMotor object for the given role/index
        :rtype: :class:`~sardana.pool.poolpseudomotor.PoolPseudoMotor`"""
        dict_ids = self._getPoolController().get_element_ids()
        dict_axis = self._getPoolController().get_element_axis()
        pseudo_motor_ids = []
        for akey, aname in list(dict_axis.items()):
            pseudo_motor_ids.append(
                list(dict_ids.keys())[list(dict_ids.values()).index(aname)])
        return self._getElem(index_or_role, self.pseudo_motor_roles,
                             self.__pseudo_motor_role_elements,
                             pseudo_motor_ids)
#                             self._kwargs['pseudo_motor_roles'])


class PseudoCounterController(Controller):
    """Base class for a pseudo counter controller. Inherit from this class to
    implement your own pseudo counter controller for the device pool.

    Every Pseudo Counter implementation must be a subclass of this class.
    Current procedure for a correct implementation of a Pseudo Counter class:

    - mandatory:
        - define the class level attributes
          :attr:`~PseudoCounterController.counter_roles`,
        - write :meth:`~PseudoCounterController.Calc` method"""

    #: a sequence of strings describing the role of each pseudo counter axis in
    #: this controller
    pseudo_counter_roles = ()

    #: a sequence of strings describing the role of each counter in this
    #: controller
    counter_roles = ()

    #: A :class:`dict` containing the standard attributes present on each axis
    #: device
    standard_axis_attributes = {
        'IntegrationTime': {'type': float,
                            'description': 'Integration time used in '
                                           'independent acquisition'},
        'Value': {'type': float,
                  'description': 'Value', },
        # TODO: in case of Tango ValueBuffer type is overridden by DevEncoded
        'ValueBuffer': {'type': str,
                        'description': 'Data', },
    }

    #: A :obj:`str` representing the controller gender
    gender = 'Pseudo counter controller'

    def Calc(self, axis, values):
        """**Pseudo Counter Controller API**. Override is **MANDATORY**.
           Calculate pseudo counter position given the counter values.

           :param int axis: the pseudo counter role axis
           :param sequence<float> values: a sequence containing current values
                                          of underlying elements
           :return: a pseudo counter value corresponding to the given axis
                    pseudo counter role
           :rtype: float

           .. versionadded:: 1.0"""
        raise NotImplementedError("Calc must be defined in the controller")

    def CalcAll(self, values):
        """**Pseudo Counter Controller API**. Override if necessary.
           Calculates all pseudo counter values from the values of counters.
           Default implementation does a loop calling
           :meth:`PseudoCounterController.Calc` for each pseudo counter role.

           :param sequence<float> values: a sequence containing current values
                                          of underlying elements
           :return: a sequece of pseudo counter values (one for each pseudo
                    counter role)
           :rtype: sequence<float>

           .. versionadded:: 1.2"""
        f, n = self.Calc, len(self.pseudo_counter_roles)
        return [f(i + 1, values) for i in range(n)]


class IORegisterController(Controller, Readable):
    """Base class for a IORegister controller. Inherit from this class to
    implement your own IORegister controller for the device pool.
    """

    #: A :class:`dict` containing the standard attributes present on each axis
    #: device
    standard_axis_attributes = {
        'Value': {'type': float,
                  'description': 'Value', },
    }
    standard_axis_attributes.update(Controller.standard_axis_attributes)

    #: A :obj:`str` representing the controller gender
    gender = 'I/O register controller'

    def __init__(self, inst, props, *args, **kwargs):
        Controller.__init__(self, inst, props, *args, **kwargs)

    def WriteOne(self, axis, value):
        """**IORegister Controller API**. Override if necessary."""
        pass<|MERGE_RESOLUTION|>--- conflicted
+++ resolved
@@ -892,94 +892,6 @@
         self._latency_time = 0
         self._synchronization = AcqSynch.SoftwareTrigger
 
-<<<<<<< HEAD
-    def PreStartAllCT(self):
-        """**Counter/Timer Controller API**. Override if necessary.
-        Called to prepare an acquisition of all selected axis.
-        Default implementation does nothing.
-
-        .. deprecated:: 1.0
-            use :meth:`~CounterTimerController.PreStartAll` instead"""
-        pass
-
-    def PreStartOneCT(self, axis):
-        """**Counter/Timer Controller API**. Override if necessary.
-        Called to prepare an acquisition a single axis.
-        Default implementation returns True.
-
-        :param int axis: axis number
-        :return: True means a successfull PreStartOneCT or False for a failure
-        :rtype: bool
-
-        .. deprecated:: 1.0
-            use :meth:`~CounterTimerController.PreStartOne` instead"""
-        return True
-
-    def StartOneCT(self, axis):
-        """**Counter/Timer Controller API**. Override if necessary.
-        Called to start an acquisition of a selected axis.
-        Default implementation does nothing.
-
-        :param int axis: axis number
-
-        .. deprecated:: 1.0
-            use :meth:`~CounterTimerController.StartOne` instead"""
-        pass
-
-    def StartAllCT(self):
-        """**Counter/Timer Controller API**.
-        Called to start an acquisition of a group of channels.
-        Default implementation does nothing.
-
-        .. deprecated:: 1.0
-            use :meth:`~CounterTimerController.StartAll` instead"""
-        pass
-
-    def PreStartAll(self):
-        """**Controller API**. Override if necessary.
-        Called to prepare a write of the position of all axis. Default
-        implementation calls deprecated
-        :meth:`~CounterTimerController.PreStartAllCT` which, by default, does
-        nothing.
-
-        .. versionadded:: 1.0"""
-        return self.PreStartAllCT()
-
-    def PreStartOne(self, axis, value=None):
-        """**Controller API**. Override if necessary.
-        Called to prepare a write of the position of a single axis.
-        Default implementation calls deprecated
-        :meth:`~CounterTimerController.PreStartOneCT` which, by default,
-        returns True.
-
-        :param int axis: axis number
-        :param float value: the value
-        :return: True means a successfull pre-start or False for a failure
-        :rtype: bool
-
-        .. versionadded:: 1.0"""
-        return self.PreStartOneCT(axis)
-
-    def StartOne(self, axis, value=None):
-        """**Controller API**. Override if necessary.
-        Called to write the position of a selected axis. Default
-        implementation calls deprecated
-        :meth:`~CounterTimerController.StartOneCT` which, by default, does
-        nothing.
-
-        :param int axis: axis number
-        :param float value: the value"""
-        return self.StartOneCT(axis)
-
-    def StartAll(self):
-        """**Controller API**.
-        Default implementation calls deprecated
-        :meth:`~CounterTimerController.StartAllCT` which, by default, does
-        nothing."""
-        return self.StartAllCT()
-
-=======
->>>>>>> 7a201c12
 
 class TriggerGateController(Controller, Synchronizer, Stopable, Startable):
     """Base class for a trigger/gate controller. Inherit from this class to
