--- conflicted
+++ resolved
@@ -608,13 +608,8 @@
                 msg = '%s.ReadOne(%s[%d]) return error: Expected value(s), ' \
                       'got None instead' % (self.name, element.name, axis)
                 raise ValueError(msg)
-<<<<<<< HEAD
+
             if is_chunk(type_, ctrl_value):
-=======
-            if (type_ == ElementType.CTExpChannel and is_non_str_seq(ctrl_value) or
-                    type_ == ElementType.OneDExpChannel and not is_number(ctrl_value[0]) or
-                    type_ == ElementType.TwoDExpChannel and not is_number(ctrl_value[0][0])):
->>>>>>> 18bab47f
                 value = [translate_ctrl_value(v) for v in ctrl_value]
             else:
                 value = translate_ctrl_value(ctrl_value)
