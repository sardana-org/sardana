#!/usr/bin/env python

##############################################################################
##
# This file is part of Sardana
##
# http://www.sardana-controls.org/
##
# Copyright 2011 CELLS / ALBA Synchrotron, Bellaterra, Spain
##
# Sardana is free software: you can redistribute it and/or modify
# it under the terms of the GNU Lesser General Public License as published by
# the Free Software Foundation, either version 3 of the License, or
# (at your option) any later version.
##
# Sardana is distributed in the hope that it will be useful,
# but WITHOUT ANY WARRANTY; without even the implied warranty of
# MERCHANTABILITY or FITNESS FOR A PARTICULAR PURPOSE.  See the
# GNU Lesser General Public License for more details.
##
# You should have received a copy of the GNU Lesser General Public License
# along with Sardana.  If not, see <http://www.gnu.org/licenses/>.
##
##############################################################################

"""The sardana tango measurement group module"""

__all__ = ["MeasurementGroup", "MeasurementGroupClass"]

__docformat__ = 'restructuredtext'

import sys
import time

from PyTango import Except, DevVoid, DevLong, DevDouble, DevString, \
    DispLevel, DevState, AttrQuality, READ, READ_WRITE, SCALAR, Util

from taurus.core.util.codecs import CodecFactory
from taurus.core.util.log import DebugIt

from sardana import State, SardanaServer
from sardana.sardanaattribute import SardanaAttribute
from sardana.pool import AcqMode
from sardana.pool.pooldefs import SynchDomain, SynchParam
from sardana.tango.core.util import exception_str
from sardana.tango.pool.PoolDevice import PoolGroupDevice, PoolGroupDeviceClass


class MeasurementGroup(PoolGroupDevice):

    def __init__(self, dclass, name):
        PoolGroupDevice.__init__(self, dclass, name)

    def init(self, name):
        PoolGroupDevice.init(self, name)

    def get_measurement_group(self):
        return self.element

    def set_measurement_group(self, measurement_group):
        self.element = measurement_group

    measurement_group = property(get_measurement_group, set_measurement_group)

    @DebugIt()
    def delete_device(self):
        PoolGroupDevice.delete_device(self)
        mg = self.measurement_group
        if mg is not None:
            mg.remove_listener(self.on_measurement_group_changed)

    @DebugIt()
    def init_device(self):
        PoolGroupDevice.init_device(self)
        # state and status are already set by the super class
        detect_evts = "moveable", "synchdescription", \
                      "softwaresynchronizerinitialdomain"
        # TODO: nbstarts could be moved to detect events with
        # abs_change criteria of 1, but be careful with
        # tango-controls/pytango#302
        non_detect_evts = "configuration", "integrationtime", "monitorcount", \
                          "acquisitionmode", "elementlist", "latencytime", \
                          "nbstarts"
        self.set_change_events(detect_evts, non_detect_evts)

        self.Elements = list(self.Elements)
        for i in range(len(self.Elements)):
            try:
                self.Elements[i] = int(self.Elements[i])
            except Exception:
                pass
        mg = self.measurement_group
        if mg is None:
            full_name = self.get_full_name()
            name = self.alias or full_name
            self.measurement_group = mg = \
                self.pool.create_measurement_group(name=name,
                                                   full_name=full_name,
                                                   id=self.Id,
                                                   user_elements=self.Elements)
        mg.add_listener(self.on_measurement_group_changed)

        # force a state read to initialize the state attribute
        # state = self.measurement_group.state
        self.set_state(DevState.ON)

    def on_measurement_group_changed(self, event_source, event_type,
                                     event_value):
        try:
            self._on_measurement_group_changed(
                event_source, event_type, event_value)
        except Exception:
            msg = 'Error occured "on_measurement_group_changed(%s.%s): %s"'
            exc_info = sys.exc_info()
            self.error(msg, self.measurement_group.name, event_type.name,
                       exception_str(*exc_info[:2]))
            self.debug("Details", exc_info=exc_info)

    def _on_measurement_group_changed(self, event_source, event_type,
                                      event_value):
        # during server startup and shutdown avoid processing element
        # creation events
        if SardanaServer.server_state != State.Running:
            return

        timestamp = time.time()
        name = event_type.name
        name = name.replace('_', '')
        multi_attr = self.get_device_attr()
        attr = multi_attr.get_attr_by_name(name)
        quality = AttrQuality.ATTR_VALID
        priority = event_type.priority
        error = None

        if name == "state":
            event_value = self.calculate_tango_state(event_value)
        elif name == "status":
            event_value = self.calculate_tango_status(event_value)
        elif name == "acquisitionmode":
            event_value = AcqMode.whatis(event_value)
        elif name == "configuration":
            cfg = self.measurement_group.get_user_configuration()
            codec = CodecFactory().getCodec('json')
            _, event_value = codec.encode(('', cfg))
        elif name == "synchdescription":
            codec = CodecFactory().getCodec('json')
            _, event_value = codec.encode(('', event_value))
        elif name == "moveable" and event_value is None:
            event_value = 'None'
        else:
            if isinstance(event_value, SardanaAttribute):
                if event_value.error:
                    error = Except.to_dev_failed(*event_value.exc_info)
                timestamp = event_value.timestamp
                event_value = event_value.value

        self.set_attribute(attr, value=event_value, timestamp=timestamp,
                           quality=quality, priority=priority, error=error,
                           synch=False)

<<<<<<< HEAD
    def _synchronization_str2enum(self, synchronization):
        '''Translates synchronization data structure so it uses SynchDomain
        enums as keys instead of strings.
        '''

        new_synchronization = []
        for group in synchronization:
            new_group = {}
            for param, conf in group.iteritems():
                param = SynchParam.fromStr(param)
                if param == SynchParam.Repeats:
                    new_group[param] = conf
                else:
                    new_conf = {}
                    for domain, value in conf.iteritems():
                        domain = SynchDomain.fromStr(domain)
                        new_conf[domain] = value
                    new_group[param] = dict(new_conf)
            new_synchronization.append(dict(new_group))
        return new_synchronization
=======
    def _synch_description_str2enum(self, _synch_description_str):
        """Translates synchronization description data structure so it uses
        SynchParam and SynchDomain enums as keys instead of strings.

        .. todo:: At some point remove the backwards compatibility
          for memorized values created with Python 2. In Python 2 IntEnum was
          serialized to "<class>.<attr>" e.g. "SynchDomain.Time" and we were
          using a class method `fromStr` to interpret the enumeration objects.
        """
        synch_description = []
        for group_str in _synch_description_str:
            group = {}
            for param_str, conf_str in group_str.items():
                try:
                    param = SynchParam(int(param_str))
                except ValueError:
                    param = SynchParam.fromStr(param_str)
                if isinstance(conf_str, dict):
                    conf = {}
                    for domain_str, value in conf_str.items():
                        try:
                            domain = SynchDomain(int(domain_str))
                        except ValueError:
                            domain = SynchDomain.fromStr(domain_str)
                        conf[domain] = value
                else:
                    conf = conf_str
                group[param] = conf
            synch_description.append(group)
        return synch_description
>>>>>>> 67a159ba

    def always_executed_hook(self):
        pass
        # state = to_tango_state(self.motor_group.get_state(cache=False))

    def read_attr_hardware(self, data):
        pass

    def read_IntegrationTime(self, attr):
        it = self.measurement_group.integration_time
        if it is None:
            it = float('nan')
        attr.set_value(it)

    def write_IntegrationTime(self, attr):
        self.measurement_group.integration_time = attr.get_write_value()

    def read_MonitorCount(self, attr):
        it = self.measurement_group.monitor_count
        if it is None:
            it = 0
        attr.set_value(it)

    def write_MonitorCount(self, attr):
        self.measurement_group.monitor_count = attr.get_write_value()

    def read_AcquisitionMode(self, attr):
        acq_mode = self.measurement_group.acquisition_mode
        acq_mode_str = AcqMode.whatis(acq_mode)
        attr.set_value(acq_mode_str)

    def write_AcquisitionMode(self, attr):
        acq_mode_str = attr.get_write_value()
        try:
            acq_mode = AcqMode.lookup[acq_mode_str]
        except KeyError:
            raise Exception("Invalid acquisition mode. Must be one of " +
                            ", ".join(list(AcqMode.keys())))
        self.measurement_group.acquisition_mode = acq_mode

    def read_Configuration(self, attr):
        cfg = self.measurement_group.get_user_configuration()
        codec = CodecFactory().getCodec('json')
        data = codec.encode(('', cfg))
        attr.set_value(data[1])

    def write_Configuration(self, attr):
        data = attr.get_write_value()
        cfg = CodecFactory().decode(('json', data))
        util = Util.instance()
        if util.is_svr_starting():
            self.measurement_group._config._value_ref_compat = True
        else:
            self.measurement_group._config._value_ref_compat = False
        self.measurement_group.set_configuration_from_user(cfg)
        db = util.get_database()
        elem_ids = self.measurement_group.user_element_ids
        data = {"elements": elem_ids}
        db.put_device_property(self.get_name(), data)

    def read_NbStarts(self, attr):
        nb_starts = self.measurement_group.nb_starts
        if nb_starts is None:
            nb_starts = int('nan')
        attr.set_value(nb_starts)

    def write_NbStarts(self, attr):
        self.measurement_group.nb_starts = attr.get_write_value()

    def read_Moveable(self, attr):
        moveable = self.measurement_group.moveable
        if moveable is None:
            moveable = 'None'
        attr.set_value(moveable)

    def write_Moveable(self, attr):
        moveable = attr.get_write_value()
        if moveable == 'None':
            moveable = None
        self.measurement_group.moveable = moveable

    def read_SynchDescription(self, attr):
        synch_description = self.measurement_group.synch_description
        codec = CodecFactory().getCodec('json')
        data = codec.encode(('', synch_description))
        attr.set_value(data[1])

    def write_SynchDescription(self, attr):
        data = attr.get_write_value()
        synch_description = CodecFactory().decode(('json', data))
        # translate dictionary keys
        synch_description = \
            self._synch_description_str2enum(synch_description)
        self.measurement_group.synch_description = synch_description

    def read_LatencyTime(self, attr):
        latency_time = self.measurement_group.latency_time
        attr.set_value(latency_time)

    def read_SoftwareSynchronizerInitialDomain(self, attr):
        domain = self.measurement_group.sw_synch_initial_domain
        d = SynchDomain(domain).name
        attr.set_value(d)

    def write_SoftwareSynchronizerInitialDomain(self, attr):
        data = attr.get_write_value()
        try:
            domain = SynchDomain[data]
        except KeyError:
            raise Exception("Invalid domain (can be either Position or Time)")
        self.measurement_group.sw_synch_initial_domain = domain

    def Prepare(self):
        self.measurement_group.prepare()

    def Start(self):
        try:
            self.wait_for_operation()
        except Exception:
            raise Exception("Cannot acquire: already involved in an operation")
        self.measurement_group.start_acquisition()

    def Stop(self):
        self.measurement_group.stop()

<<<<<<< HEAD
    def StartMultiple(self, n):
        try:
            self.wait_for_operation()
        except Exception:
            raise Exception("Cannot acquire: already involved in an operation")
        self.measurement_group.start_acquisition(multiple=n)

=======
>>>>>>> 67a159ba

class MeasurementGroupClass(PoolGroupDeviceClass):

    #    Class Properties
    class_property_list = {
    }

    #    Device Properties
    device_property_list = {
    }
    device_property_list.update(PoolGroupDeviceClass.device_property_list)

    #    Command definitions
    cmd_list = {
        'Prepare': [[DevVoid, ""], [DevVoid, ""]],
        'Start': [[DevVoid, ""], [DevVoid, ""]]
    }
    cmd_list.update(PoolGroupDeviceClass.cmd_list)

    #    Attribute definitions
    attr_list = {
        'IntegrationTime': [[DevDouble, SCALAR, READ_WRITE],
                            {'Memorized': "true",
                             'Display level': DispLevel.OPERATOR}],
        'MonitorCount': [[DevLong, SCALAR, READ_WRITE],
                         {'Memorized': "true",
                          'Display level': DispLevel.OPERATOR}],
        'AcquisitionMode': [[DevString, SCALAR, READ_WRITE],
                            {'Memorized': "true",
                             'Display level': DispLevel.OPERATOR}],
        'Configuration': [[DevString, SCALAR, READ_WRITE],
                          {'Memorized': "true",
                           'Display level': DispLevel.EXPERT}],
        'NbStarts': [[DevLong, SCALAR, READ_WRITE],
                     {'Memorized': "true",
                      'Display level': DispLevel.OPERATOR}],
        'Moveable': [[DevString, SCALAR, READ_WRITE],
                     {'Memorized': "true",
                      'Display level': DispLevel.EXPERT}],
        # TODO: Does it have sense to memorize SynchDescription?
        'SynchDescription': [[DevString, SCALAR, READ_WRITE],
                             {'Memorized': "true",
                              'Display level': DispLevel.EXPERT}],
        'LatencyTime': [[DevDouble, SCALAR, READ],
                        {'Display level': DispLevel.EXPERT}],
        'SoftwareSynchronizerInitialDomain': [[DevString, SCALAR, READ_WRITE],
                                              {'Memorized': "true",
                                               'Display level':
                                               DispLevel.OPERATOR}],

    }
    attr_list.update(PoolGroupDeviceClass.attr_list)

    def _get_class_properties(self):
        ret = PoolGroupDeviceClass._get_class_properties(self)
        ret['Description'] = "Measurement group device class"
        ret['InheritedFrom'].insert(0, 'PoolGroupDevice')
        return ret<|MERGE_RESOLUTION|>--- conflicted
+++ resolved
@@ -158,28 +158,6 @@
                            quality=quality, priority=priority, error=error,
                            synch=False)
 
-<<<<<<< HEAD
-    def _synchronization_str2enum(self, synchronization):
-        '''Translates synchronization data structure so it uses SynchDomain
-        enums as keys instead of strings.
-        '''
-
-        new_synchronization = []
-        for group in synchronization:
-            new_group = {}
-            for param, conf in group.iteritems():
-                param = SynchParam.fromStr(param)
-                if param == SynchParam.Repeats:
-                    new_group[param] = conf
-                else:
-                    new_conf = {}
-                    for domain, value in conf.iteritems():
-                        domain = SynchDomain.fromStr(domain)
-                        new_conf[domain] = value
-                    new_group[param] = dict(new_conf)
-            new_synchronization.append(dict(new_group))
-        return new_synchronization
-=======
     def _synch_description_str2enum(self, _synch_description_str):
         """Translates synchronization description data structure so it uses
         SynchParam and SynchDomain enums as keys instead of strings.
@@ -210,7 +188,6 @@
                 group[param] = conf
             synch_description.append(group)
         return synch_description
->>>>>>> 67a159ba
 
     def always_executed_hook(self):
         pass
@@ -336,16 +313,6 @@
     def Stop(self):
         self.measurement_group.stop()
 
-<<<<<<< HEAD
-    def StartMultiple(self, n):
-        try:
-            self.wait_for_operation()
-        except Exception:
-            raise Exception("Cannot acquire: already involved in an operation")
-        self.measurement_group.start_acquisition(multiple=n)
-
-=======
->>>>>>> 67a159ba
 
 class MeasurementGroupClass(PoolGroupDeviceClass):
 
