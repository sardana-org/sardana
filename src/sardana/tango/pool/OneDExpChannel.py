#!/usr/bin/env python

##############################################################################
##
# This file is part of Sardana
##
# http://www.sardana-controls.org/
##
# Copyright 2011 CELLS / ALBA Synchrotron, Bellaterra, Spain
##
# Sardana is free software: you can redistribute it and/or modify
# it under the terms of the GNU Lesser General Public License as published by
# the Free Software Foundation, either version 3 of the License, or
# (at your option) any later version.
##
# Sardana is distributed in the hope that it will be useful,
# but WITHOUT ANY WARRANTY; without even the implied warranty of
# MERCHANTABILITY or FITNESS FOR A PARTICULAR PURPOSE.  See the
# GNU Lesser General Public License for more details.
##
# You should have received a copy of the GNU Lesser General Public License
# along with Sardana.  If not, see <http://www.gnu.org/licenses/>.
##
##############################################################################

""" """

__all__ = ["OneDExpChannel", "OneDExpChannelClass"]

__docformat__ = 'restructuredtext'

import sys
import time

from PyTango import DevFailed, DevVoid, DevString, DevState, AttrQuality, \
    Except, READ, SCALAR, ErrSeverity

from taurus.core.util.log import DebugIt
from taurus.core.util.codecs import CodecFactory

from sardana import State, DataFormat, SardanaServer
from sardana.sardanaattribute import SardanaAttribute
from sardana.pool.controller import OneDController, MaxDimSize, Type
from sardana.tango.core.util import to_tango_type_format, exception_str

from sardana.tango.pool.PoolDevice import PoolElementDevice, \
    PoolElementDeviceClass


class OneDExpChannel(PoolElementDevice):

    def __init__(self, dclass, name):
        PoolElementDevice.__init__(self, dclass, name)
        self.codec = CodecFactory().getCodec('json')

    def init(self, name):
        PoolElementDevice.init(self, name)

    def get_oned(self):
        return self.element

    def set_oned(self, oned):
        self.element = oned

    oned = property(get_oned, set_oned)

    @DebugIt()
    def delete_device(self):
        PoolElementDevice.delete_device(self)
        oned = self.oned
        if oned is not None:
            oned.remove_listener(self.on_oned_changed)

    @DebugIt()
    def init_device(self):
        PoolElementDevice.init_device(self)
        oned = self.oned
        if oned is None:
            full_name = self.get_full_name()
            name = self.alias or full_name
            self.oned = oned = \
                self.pool.create_element(type="OneDExpChannel",
                                         name=name, full_name=full_name, id=self.Id, axis=self.Axis,
                                         ctrl_id=self.Ctrl_id)
            if self.instrument is not None:
                oned.set_instrument(self.instrument)
        oned.add_listener(self.on_oned_changed)

        # force a state read to initialize the state attribute
        #state = ct.state
        self.set_state(DevState.ON)

    def on_oned_changed(self, event_source, event_type, event_value):
        try:
            self._on_oned_changed(event_source, event_type, event_value)
        except not DevFailed:
            msg = 'Error occurred "on_oned_changed(%s.%s): %s"'
            exc_info = sys.exc_info()
            self.error(msg, self.motor.name, event_type.name,
                       exception_str(*exc_info[:2]))
            self.debug("Details", exc_info=exc_info)

    def _on_oned_changed(self, event_source, event_type, event_value):
        # during server startup and shutdown avoid processing element
        # creation events
        if SardanaServer.server_state != State.Running:
            return

        timestamp = time.time()
        name = event_type.name.lower()

        try:
            attr = self.get_attribute_by_name(name)
        except DevFailed:
            return

        quality = AttrQuality.ATTR_VALID
        priority = event_type.priority
        value, w_value, error = None, None, None

        if name == "state":
            value = self.calculate_tango_state(event_value)
        elif name == "status":
            value = self.calculate_tango_status(event_value)
        elif name == "value":
            if isinstance(event_value, SardanaAttribute):
                if event_value.error:
                    error = Except.to_dev_failed(*event_value.exc_info)
                else:
                    value = event_value.value
                    value_chunk = event_value.value_chunk
                    if value_chunk:
                        _attr = self.get_attribute_by_name("data")
                        _value = self._encode_value_chunk(value_chunk)
                        self.set_attribute(_attr, value=_value, w_value=w_value,
                                           timestamp=timestamp, quality=quality,
                                           priority=priority, error=error,
                                           synch=False)
                timestamp = event_value.timestamp
            else:
                value = event_value
            w_value = event_source.get_value_attribute().w_value

            state = self.oned.get_state()
            if state == State.Moving:
                quality = AttrQuality.ATTR_CHANGING
            if attr == None:
                return
        self.set_attribute(attr, value=value, w_value=w_value,
                           timestamp=timestamp, quality=quality,
                           priority=priority, error=error, synch=False)

    def _encode_value_chunk(self, value_chunk):
        """Prepare value chunk to be passed via communication channel.

        :param value_chunk: value chunk
        :type value_chunk: seq<SardanaValue>

        :return: json string representing value chunk
        :rtype: str"""
        value = []; index = []
        for sv in value_chunk:
            value.append(sv.value)
            index.append(sv.idx)
        data = dict(data=value, index=index)
        _, encoded_data = self.codec.encode(('', data))
        return encoded_data

    def always_executed_hook(self):
        #state = to_tango_state(self.oned.get_state(cache=False))
        pass

    def read_attr_hardware(self, data):
        pass

    def get_dynamic_attributes(self):
        cache_built = hasattr(self, "_dynamic_attributes_cache")

        std_attrs, dyn_attrs = \
            PoolElementDevice.get_dynamic_attributes(self)

        if not cache_built:
            # For value attribute, listen to what the controller says for data
            # type (between long and float) and length
            value = std_attrs.get('value')
            if value is not None:
                _, data_info, attr_info = value
                ttype, _ = to_tango_type_format(attr_info.dtype)
                data_info[0][0] = ttype
                shape = attr_info.maxdimsize
                data_info[0][3] = shape[0]
        return std_attrs, dyn_attrs

    def initialize_dynamic_attributes(self):
        attrs = PoolElementDevice.initialize_dynamic_attributes(self)

        non_detect_evts = "data",

        for attr_name in non_detect_evts:
            if attr_name in attrs:
                self.set_change_event(attr_name, True, False)

    def read_Value(self, attr):
        oned = self.oned
        # TODO: decide if we force the controller developers to store the
        # last acquired value in the controllers or we always will use
        # cache. This is due to the fact that the clients (MS) read the value
        # after the acquisition had finished.
        use_cache = oned.is_in_operation() and not self.Force_HW_Read
        # For the moment we just check if the previous acquisition was
        # synchronized by hardware and in this case, we use cache and clean the
        # buffer so the cached value will be returned only at the first readout
        # after the acquisition. This is a workaround for the step scans which
        # read the value after the acquisition.
        if not use_cache and len(oned.value.value_buffer) > 0:
            use_cache = True
            oned.value.clear_buffer()
        value = oned.get_value(cache=use_cache, propagate=0)
        if value.error:
            Except.throw_python_exception(*value.exc_info)
        state = oned.get_state(cache=use_cache, propagate=0)
        quality = None
        if state == State.Moving:
            quality = AttrQuality.ATTR_CHANGING
        self.set_attribute(attr, value=value.value, quality=quality,
                           timestamp=value.timestamp, priority=0)

    def read_Data(self, attr):
        desc = 'Data attribute is not foreseen for reading. It is used ' + \
            'only as the communication channel for the continuous acquisitions.'
        Except.throw_exception('UnsupportedFeature',
                               desc,
                               '1DExpChannel.read_Data',
                               ErrSeverity.WARN)

    def is_Value_allowed(self, req_type):
        if self.get_state() in [DevState.FAULT, DevState.UNKNOWN]:
            return False
        return True

    def read_DataSource(self, attr):
        data_source = self.oned.get_data_source()
        if data_source is None:
            data_source = "tango://{0}/value".format(self.get_full_name())
        attr.set_value(data_source)

    def Start(self):
        self.oned.start_acquisition()


_DFT_VALUE_INFO = OneDController.standard_axis_attributes['Value']
_DFT_VALUE_MAX_SHAPE = _DFT_VALUE_INFO[MaxDimSize]
_DFT_VALUE_TYPE, _DFT_VALUE_FORMAT = to_tango_type_format(
    _DFT_VALUE_INFO[Type], DataFormat.OneD)


class OneDExpChannelClass(PoolElementDeviceClass):

    #    Class Properties
    class_property_list = {
    }

    #    Device Properties
    device_property_list = {
    }
    device_property_list.update(PoolElementDeviceClass.device_property_list)

    #    Command definitions
    cmd_list = {
        'Start':   [[DevVoid, ""], [DevVoid, ""]],
    }
    cmd_list.update(PoolElementDeviceClass.cmd_list)

    #    Attribute definitions
    attr_list = {
        'DataSource': [[DevString, SCALAR, READ]],
    }
    attr_list.update(PoolElementDeviceClass.attr_list)

    standard_attr_list = {
<<<<<<< HEAD
        'Value'     : [ [ _DFT_VALUE_TYPE, _DFT_VALUE_FORMAT, READ,
                          _DFT_VALUE_MAX_SHAPE[0] ],
                        { 'abs_change' : '1.0', } ],
        'Data' : [ [ DevString, SCALAR, READ ] ] #@TODO: think about DevEncoded
=======
        'Value': [[_DFT_VALUE_TYPE, _DFT_VALUE_FORMAT, READ,
                   _DFT_VALUE_MAX_SHAPE[0]],
                  {'abs_change': '1.0', }],
>>>>>>> 18bab47f
    }
    standard_attr_list.update(PoolElementDeviceClass.standard_attr_list)

    def _get_class_properties(self):
        ret = PoolElementDeviceClass._get_class_properties(self)
        ret['Description'] = "1D device class"
        ret['InheritedFrom'].insert(0, 'PoolElementDevice')
        return ret<|MERGE_RESOLUTION|>--- conflicted
+++ resolved
@@ -132,9 +132,13 @@
                     if value_chunk:
                         _attr = self.get_attribute_by_name("data")
                         _value = self._encode_value_chunk(value_chunk)
-                        self.set_attribute(_attr, value=_value, w_value=w_value,
-                                           timestamp=timestamp, quality=quality,
-                                           priority=priority, error=error,
+                        self.set_attribute(_attr,
+                                           value=_value,
+                                           w_value=w_value,
+                                           timestamp=timestamp,
+                                           quality=quality,
+                                           priority=priority,
+                                           error=error,
                                            synch=False)
                 timestamp = event_value.timestamp
             else:
@@ -144,7 +148,7 @@
             state = self.oned.get_state()
             if state == State.Moving:
                 quality = AttrQuality.ATTR_CHANGING
-            if attr == None:
+            if attr is None:
                 return
         self.set_attribute(attr, value=value, w_value=w_value,
                            timestamp=timestamp, quality=quality,
@@ -158,7 +162,8 @@
 
         :return: json string representing value chunk
         :rtype: str"""
-        value = []; index = []
+        value = []
+        index = []
         for sv in value_chunk:
             value.append(sv.value)
             index.append(sv.idx)
@@ -226,8 +231,9 @@
                            timestamp=value.timestamp, priority=0)
 
     def read_Data(self, attr):
-        desc = 'Data attribute is not foreseen for reading. It is used ' + \
-            'only as the communication channel for the continuous acquisitions.'
+        desc = ('Data attribute is not foreseen for reading. '
+                'It is used only as the communication channel '
+                'for the continuous acquisitions.')
         Except.throw_exception('UnsupportedFeature',
                                desc,
                                '1DExpChannel.read_Data',
@@ -278,16 +284,10 @@
     attr_list.update(PoolElementDeviceClass.attr_list)
 
     standard_attr_list = {
-<<<<<<< HEAD
-        'Value'     : [ [ _DFT_VALUE_TYPE, _DFT_VALUE_FORMAT, READ,
-                          _DFT_VALUE_MAX_SHAPE[0] ],
-                        { 'abs_change' : '1.0', } ],
-        'Data' : [ [ DevString, SCALAR, READ ] ] #@TODO: think about DevEncoded
-=======
         'Value': [[_DFT_VALUE_TYPE, _DFT_VALUE_FORMAT, READ,
                    _DFT_VALUE_MAX_SHAPE[0]],
-                  {'abs_change': '1.0', }],
->>>>>>> 18bab47f
+                   {'abs_change': '1.0', }],
+        'Data' : [[DevString, SCALAR, READ]] #@TODO: think about DevEncoded
     }
     standard_attr_list.update(PoolElementDeviceClass.standard_attr_list)
 
