--- conflicted
+++ resolved
@@ -7,17 +7,17 @@
 ## http://www.tango-controls.org/static/sardana/latest/doc/html/index.html
 ##
 ## Copyright 2011 CELLS / ALBA Synchrotron, Bellaterra, Spain
-##
+## 
 ## Sardana is free software: you can redistribute it and/or modify
 ## it under the terms of the GNU Lesser General Public License as published by
 ## the Free Software Foundation, either version 3 of the License, or
 ## (at your option) any later version.
-##
+## 
 ## Sardana is distributed in the hope that it will be useful,
 ## but WITHOUT ANY WARRANTY; without even the implied warranty of
 ## MERCHANTABILITY or FITNESS FOR A PARTICULAR PURPOSE.  See the
 ## GNU Lesser General Public License for more details.
-##
+## 
 ## You should have received a copy of the GNU Lesser General Public License
 ## along with Sardana.  If not, see <http://www.gnu.org/licenses/>.
 ##
@@ -34,16 +34,8 @@
     DevVarStringArray, ArgType, \
     READ, READ_WRITE, SCALAR, SPECTRUM
 
-<<<<<<< HEAD
 from taurus.core.util.log import DebugIt, LogFilter
 from taurus.core.util.codecs import CodecFactory
-=======
-import taurus
-import taurus.core.util
-from lxml import etree
-from taurus.core.util.codecs import CodecFactory
-from taurus.core.util.log import DebugIt
->>>>>>> 553e04a3
 
 from sardana import State, InvalidId, SardanaServer
 from sardana.sardanaattribute import SardanaAttribute
@@ -55,14 +47,14 @@
 
 
 class TangoInputHandler(BaseInputHandler):
-
+    
     def __init__(self, door, attr):
         self._value = None
         self._input_waitting = False
         self._input_event = threading.Event()
         self._door = door
         self._attr = attr
-
+    
     def input(self, input_data=None):
         if input_data is None:
             input_data = {}
@@ -76,7 +68,7 @@
             res = self.input_wait(timeout=timeout)
         finally:
             self._input_waitting = False
-
+        
         if res is None or res.get('cancel', False):
             raise InputCancelled('Input cancelled by user')
         return res['input']
@@ -91,7 +83,7 @@
         wait = self._input_event.wait(timeout)
         # if there was a timeout:
         # - set the value to the default value (if one exists)
-        # - inform clients that timeout occured and they should not wait for
+        # - inform clients that timeout occured and they should not wait for 
         #   user input anymore
         if not self._input_event.is_set():
             if 'default_value' in self.input_data:
@@ -117,13 +109,13 @@
         self.attr = attr
         self.module_name = module_name
         self.format = format
-
+        
     def handle(self, func_name, *args, **kwargs):
         codec = CodecFactory().getCodec(self.format)
         data = dict(type='function', func_name=func_name, args=args, kwargs=kwargs)
         event_value = codec.encode(('', data))
         self.door.set_attribute(self.attr, value=event_value)
-
+    
     def __getattr__(self, name):
         def f(*args, **kwargs):
             full_name = self.module_name + "." + name
@@ -138,13 +130,13 @@
         TangoFunctionHandler.__init__(self, door, attr, "pylab",
                                       format="bz2_pickle")
 
-
+         
 class TangoPyplotHandler(TangoFunctionHandler):
 
     def __init__(self, door, attr, format="bz2_pickle"):
         TangoFunctionHandler.__init__(self, door, attr, "pyplot",
                                       format="bz2_pickle")
-
+        
 
 class Door(SardanaDevice):
 
@@ -178,7 +170,7 @@
         if self.getRunningMacro():
             self.debug("aborting running macro")
             self.macro_executor.abort()
-
+        
         for handler, filter, format in self._handler_dict.values():
             handler.finish()
 
@@ -197,7 +189,7 @@
 
         util = Util.instance()
         db = util.get_database()
-
+        
         # Find the macro server for this door
         macro_servers = util.get_device_list_by_class("MacroServer")
         if self.MacroServerName is None:
@@ -209,12 +201,12 @@
                    ms.alias.lower() == ms_name:
                     self._macro_server_device = ms
                     break
-
+        
         # support for old doors which didn't have ID
         if self.Id == InvalidId:
             self.Id = self.macro_server_device.macro_server.get_new_id()
             db.put_device_property(self.get_name(), dict(Id=self.Id))
-
+        
         door = self.door
         if door is None:
             full_name = self.get_name()
@@ -230,11 +222,11 @@
         input_attr = multi_attr.get_attr_by_name('Input')
         self._input_handler = ih = TangoInputHandler(self, input_attr)
         door.set_input_handler(ih)
-
+        
         recorddata_attr = multi_attr.get_attr_by_name('RecordData')
         self._pylab_handler = pylabh = TangoPylabHandler(self, recorddata_attr)
         door.set_pylab_handler(pylabh)
-
+        
         self._pyplot_handler = pyploth = TangoPyplotHandler(self, recorddata_attr)
         door.set_pyplot_handler(pyploth)
 
@@ -251,23 +243,23 @@
             self.addLogHandler(handler)
             format = None
             self._handler_dict[level] = handler, filter, format
-
+    
     def on_door_changed(self, event_source, event_type, event_value):
         # during server startup and shutdown avoid processing element
         # creation events
         if SardanaServer.server_state != State.Running:
             return
-
+        
         timestamp = time.time()
-
+        
         name = event_type.name.lower()
-
+        
         multi_attr = self.get_device_attr()
         try:
             attr = multi_attr.get_attr_by_name(name)
         except DevFailed:
             return
-
+        
         if name == "state":
             event_value = self.calculate_tango_state(event_value)
         elif name == "status":
@@ -282,60 +274,55 @@
                     error = Except.to_dev_failed(*event_value.exc_info)
                 timestamp = event_value.timestamp
                 event_value = event_value.value
-
+            
             if attr.get_data_type() == ArgType.DevEncoded:
                 codec = CodecFactory().getCodec('json')
                 event_value = codec.encode(('', event_value))
         self.set_attribute(attr, value=event_value, timestamp=timestamp)
-
+    
     @property
     def macro_executor(self):
         return self.door.macro_executor
-
+    
     def getRunningMacro(self):
         return self.door.running_macro
-
+    
     def always_executed_hook(self):
         pass
-
-    def read_attr_hardware(self, data):
+    
+    def read_attr_hardware(self,data):
         pass
-
+    
     def readLogAttr(self, attr):
         name = attr.get_name()
         handler, filter, format = self._handler_dict[name]
         handler.read(attr)
-
+    
     read_Critical = read_Error = read_Warning = read_Info = read_Output = \
-        read_Debug = read_Trace = readLogAttr
-
+        read_Debug = read_Trace = readLogAttr 
+    
     def read_Input(self, attr):
         attr.set_value('')
-
+    
     def write_Input(self, attr):
         value = attr.get_write_value()
-<<<<<<< HEAD
-        self._input_handler.input_received(value)
-
-=======
         self.door.get_input_handler().input_received(value)
     
->>>>>>> 553e04a3
     #@DebugIt()
     def read_ElementList(self, attr):
         element_list = self.macro_server_device.getElementList()
         attr.set_value(*element_list)
-
+    
     def sendRecordData(self, format, data):
         self.push_change_event('RecordData', format, data)
 
     def getLogAttr(self, name):
         return self._handler_dict.get(name)
-
+    
     def read_Result(self, attr):
         #    Add your own code here
         attr.set_value(self._last_result)
-
+    
     def read_RecordData(self, attr):
         try:
             macro_data = self.door.get_macro_data()
@@ -344,19 +331,19 @@
         except:
             data = '', ''
         attr.set_value(*data)
-
+    
     def read_MacroStatus(self, attr):
         attr.set_value('', '')
-
+    
     def Abort(self):
         self.debug("Abort is deprecated. Use StopMacro instead")
         return self.StopMacro()
-
+    
     def AbortMacro(self):
         self.debug("Aborting")
         self.macro_executor.abort()
         self.debug("Finished aborting")
-
+        
     def is_Abort_allowed(self):
         return True
 
@@ -376,28 +363,28 @@
             return
         self.debug("stopping macro %s" % macro._getDescription())
         self.macro_executor.stop()
-
+    
     def is_StopMacro_allowed(self):
         return self.get_state() == Macro.Running
-
+    
     def ResumeMacro(self):
         macro = self.getRunningMacro()
         if macro is None:
             return
         self.debug("resume macro %s" % macro._getDescription())
         self.macro_executor.resume()
-
+        
     def is_ResumeMacro_allowed(self):
         return self.get_state() == Macro.Pause
-
+    
     def RunMacro(self, par_str_list):
         #first empty all the buffers
         for handler, filter, fmt in self._handler_dict.values():
             handler.clearBuffer()
-
+        
         if len(par_str_list) == 0:
             return []
-
+        
         xml_seq = self.door.run_macro(par_str_list, asynch=True)
         return [etree.tostring(xml_seq, pretty_print=False)]
 
@@ -406,7 +393,7 @@
 
     def SimulateMacro(self, par_str_list):
         raise Exception("Not implemented yet")
-
+    
     def GetMacroEnv(self, argin):
         macro_name = argin[0]
         if len(argin) > 1:
@@ -415,10 +402,10 @@
             macro_env = self.door.get_macro_class_info(macro_name).env
         env = self.door.get_env(macro_env, macro_name=macro_name)
         ret = []
-        for k, v in env.iteritems():
-            ret.extend((k, v))
+        for k,v in env.iteritems():
+            ret.extend((k,v))
         return ret
-
+    
     def is_GetMacroEnv_allowed(self):
         return self.get_state() in [Macro.Finished, Macro.Abort]
 
