#!/usr/bin/env python
# -*- coding: utf-8 -*-

##############################################################################
##
# This file is part of Sardana
##
# http://www.sardana-controls.org/
##
# Copyright 2011 CELLS / ALBA Synchrotron, Bellaterra, Spain
##
# Sardana is free software: you can redistribute it and/or modify
# it under the terms of the GNU Lesser General Public License as published by
# the Free Software Foundation, either version 3 of the License, or
# (at your option) any later version.
##
# Sardana is distributed in the hope that it will be useful,
# but WITHOUT ANY WARRANTY; without even the implied warranty of
# MERCHANTABILITY or FITNESS FOR A PARTICULAR PURPOSE.  See the
# GNU Lesser General Public License for more details.
##
# You should have received a copy of the GNU Lesser General Public License
# along with Sardana.  If not, see <http://www.gnu.org/licenses/>.
##
##############################################################################

"""This package provides the sardana library"""

<<<<<<< HEAD
import release as __release
import requirements as __requirements
=======
from . import release as __release
>>>>>>> 20488853


class Release:
    pass


for attr, value in __release.__dict__.items():
    setattr(Release, attr, value)
Release.__doc__ = __release.__doc__

from .sardanadefs import *
from .sardanavalue import SardanaValue<|MERGE_RESOLUTION|>--- conflicted
+++ resolved
@@ -26,12 +26,7 @@
 
 """This package provides the sardana library"""
 
-<<<<<<< HEAD
-import release as __release
-import requirements as __requirements
-=======
 from . import release as __release
->>>>>>> 20488853
 
 
 class Release:
