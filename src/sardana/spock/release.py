--- conflicted
+++ resolved
@@ -39,12 +39,8 @@
 revision = '1'
 
 #version = '0.8.1.svn.r' + revision.rstrip('M')
-<<<<<<< HEAD
 # BUMP TO 2.0.0 DUE TO BACKWARDS INCOMPATIBILITY OF FEATURE-380
-version = '1.6.1'
-=======
 version = '1.6.2'
->>>>>>> 65e712a1
 
 description = "An enhanced interactive Macro Server shell."
 
