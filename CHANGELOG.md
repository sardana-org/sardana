--- conflicted
+++ resolved
@@ -35,13 +35,10 @@
   (SEP6)
 - `trigger_type` was renamed to `synchronization` in Measurement Group
   configuration and as the experimental channel controller parameter (SEP6)
-<<<<<<< HEAD
+- Applied AutoPEP8 to whole project (#446)
 - Scan end tasks such as filling `ScanHistory` or ending the record list are
   equally executed in case of a normal end of the scan, an exception or a scan
-  interruption (#455).
-=======
-- Applied AutoPEP8 to whole project (#446)
->>>>>>> 6fd9f0a4
+  interruption (#455)
 
 ### Deprecated
 - `LoadOne` API had changed - `repetitions` was added as a mandatory argument
