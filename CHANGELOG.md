--- conflicted
+++ resolved
@@ -5,20 +5,18 @@
 
 ## [Unreleased]
 
-<<<<<<< HEAD
 ### Fixed
 
 * Fix default macro parameter values in macroexecutor (#1153)
 * Use `taurus.external.qt.compat.PY_OBJECT` in singal signatures instead of `object`
   to avoid problems when using `builtins` from `future` (#1082)
-=======
+
 ## [2.8.1] 2019-07-22
 
 ### Fixed
 
 * Remove uncompleted optimization when applying measurement group
   configuration (#1171, #1174)
->>>>>>> a66189d1
 
 ## [2.8.0] 2019-07-01
 
