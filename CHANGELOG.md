--- conflicted
+++ resolved
@@ -51,6 +51,7 @@
 * Use `LatestDeviceImpl` (currently `Device_5Impl`) for as a base class of the Sardana Tango
   devices (#1214, #1301, #1531)
 * Read experimental channel's `value` in serial mode to avoid involvement of a worker thread (#1512)
+* Bump taurus requirement to >= 4.7.1.1 on Windows (#1583)
 
 ### Removed
 
@@ -100,22 +101,6 @@
   avoid server crashes (#540, #1567)
 * Skip QtSpock `test_get_value` test if qtconsole >= 4.4.0 (#1564)
 * Increase timeout for QtSpock tests (#1568)
-
-<<<<<<< HEAD
-=======
-### Changed
-
-* Experimental channel shape is now considered as a result of the configuration
-  and not part of the measurement group configuration (#1296, #1466)
-* Use `LatestDeviceImpl` (currently `Device_5Impl`) for as a base class of the Sardana Tango
-  devices (#1214, #1301, #1531)
-* Read experimental channel's `value` in serial mode to avoid involvement of a worker thread (#1512)
-* Bump taurus requirement to >= 4.7.1.1 on Windows (#1583)
-
-### Removed
-
-* `shape` from the measurement group configuration and `expconf` (#1296, #1466)
->>>>>>> 55794863
 
 ## [3.0.3] 2020-09-18
 
