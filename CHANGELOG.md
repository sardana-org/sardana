# Change Log
All notable changes to this project will be documented in this file.
This project adheres to [Semantic Versioning](http://semver.org/).
This file follows the formats and conventions from [keepachangelog.com]

<<<<<<< HEAD
## [Unreleased]

### Added

* `rscan`, `r2scan` and `r3scan` scan macros (formerly available as examples
   under different names `regscan`, `reg2scan` and `reg3scan`)
   * added _hooks_ and _scan data_ support to these macros
   * changed `region_nr_intervals` macro parameter type to integer
   * moved `integ_time` macro parameter at the end of the parameters list
* `lsp` macro: list Pools the MacroServer is connected to (#1599)
* Possibility to _release_ hung operations e.g. motion or acquisition due to a hung element (#1582)
   * _release_ element and _release_ action concepts to the core
   * `Release` Tango command to Pool element devices
   * `release()` method to the Taurus extensions
   * macro release will automatically release the element hung on aborting (3rd Ctrl+C)
* Possibility to disable overshoot correction in continuous scans (#1043, #1576)
   * `ScanOvershootCorrection` environment variable
* Print in form of a table relevant motion parameters used during continuous scans
  before the scan starts (#692, #1652)
* History log message for motor attributes (sign, offset and step_per_unit) (#1630)
* Validate new limit values before applying them in `set_lim` and `set_lm` macros (#1631)
* Allow to run Sardana scripts as Python modules (#1627)
* Allow user to control Pool, MacroServer and Sardana servers log files size & number (#141, #1654)
* Add devcontainer for VS Code IDE (Remote Containers) (#1598)

### Changed

* Execute post-scan also in case of an exception (#1538)
* `IntegrationTime`, `MonitorCount`, `NbStarts` and `SynchDescription`
  MeasurementGroup's Tango attributes to not memorized (#1611)


### Removed

* `regscan`, `reg2scan` and `reg3scan` scan macro examples
* `rfoo` (rconsole) usage in from MacroServer - no support for Python 3 (#1622)

### Fixed

* Delettion of Pool element now checks if dependent elements exists (#1586, #1615)
* _Memory leak_ in scan using `NXscanH5_FileRecorder` by avoid cycle reference between this
  recorder and the macro (#1669, #1095)
* Reduce _memory leak_ of scans by executing them always in the same thread (per door)
  instead of using a pool with multiple threads (#1675, #1095)
* Make MeasurementGroup state readout evaluate states of the involved elements (#1316, #1591)
* Prevent start of operation e.g. motion or acquisition already on the client side when the
  state is not On or Alarm (#1592, #1594)
* Allow to recreate measurement group with the same name but other channels so the MacroServer
  correctly reports the channels involved in the measurement group (#145, #1528, #1607)
* Fix restoring velocity in software (`ascanc`) continuous scans (#1574, #1575)
* Ensure controller, element and group state are set to Fault and details are reported in the status
  whenever plugin code i.e. controller library, is missing (#1588)
* Consider events from not standard 0D channel attributes e.g. shape (#1618, #1620)
* Stop motion only once in scans (#1578, #1579)
* Stop/abort element in `ct` macro when used with channels (#1595)
* Hang of IPython when macro input gives timeout (#1614)
* Spock prompt informs when the Door is offline (#1621, #1625)
* Spock running without an X-session on Linux (#1106, #1648)
* `amultiscan` parameters interpretation (#1673)
* Use `AttributeEventWait.waitForEvent()` instead of deprecated `AttributeEventWait.waitEvent()` (#1593)
* Do not reserve _instruments_ in scans what avoids stopping them (#1577)
* Avoid problems with duplicated pre-scan snapshots (#87, #1637)
   * Make `NXscanH5_FileRecorder` robust agains duplicated pre-scan snapshots
   * Make `expconf`:
      * prevent from duplicating pre-scan snapshots
      * sanitize already duplicated pre-scan snapshots and offer applying samitized configuration
* Respect enabled flag in `uct` macro (#1202, #1649)
* sequencer action buttons (new, save and play) state (enabled/disabled) (#305, #1643)
* Make PMTV relative move combobox accept only positive numbers (#1571, #1572)
* Remove usage of taurus deprecated features (#1552)
* Update MeasurementGroup's Elements property when Configuration attr is written (#1610)
* Provide backwards compatibility for external ctrls measurement configuration
  (timer, monitor, synchronizer) (#1624)
* Backward compatibility for measurement group configurations with `value_ref_*`
  parameters set for _non-referable_ channels (#1672)
* Avoid errors in `edctrlcls` and `edctrllib` macros (#317, #1635)
* Import errors of plugin modules using `clr` module of pythonnet - Python.NET (#1623)
* Avoid QtWebEngineWidgets-related warning from taurus (#1681)
=======
## [3.1.3] 2021-09-17

### Fixed

* Grouped move of pseudo motors proceeding from the same controller e.g. slit's gap and offset (#1686)
* Filling missing records i.e. final padding in CTScan when executing waypoints with not homogeneous 
  number of points, introduced on 3.1.2. (#1689)
>>>>>>> 7a7ff41f

## [3.1.2] 2021-08-02

### Fixed

* Memory leak in MacroServer when executing ascanct, meshct, etc. continuous scan macros (#1664)

## [3.1.1] 2021-06-11

### Fixed

* Allow to stop/abort macro executing other hooked macros (#1603, #1608)

### Deprecated

* `MacroExecutor.clearRunningMacro()` in favor of `MacroExecutor.clearMacroStack()` (#1608)

## [3.1.0] 2021-05-17

### Added

* _H5 write session_ to avoid file locking problems and to introduce SWMR mode support (#1124, #1457)
  * `h5_start_session`, `h5_start_session_path`, `h5_end_session`, `h5_end_session_path`
    and `h5_ls_session` macros
  * `h5_write_session` context manager
* `shape` controller axis parameter (plugin), `shape` experimental channel
  attribute (kernel) and `Shape` Tango attribute to the experimental channels
  (#1296, #1466)
* *scan information* and *scan point* forms to the *showscan online* widget (#1386, #1477, #1479)
* `ScanPlotWidget`, `ScanPlotWindow`, `ScanInfoForm`, `ScanPointForm` and `ScanWindow`
  widget classes for easier composition of custom GUIs involving online scan plotting (#1386)
* Handle `pre-move` and `post-move` hooks by: `mv`, `mvr`, `umv`, `umvr`, `br`, `ubr` (#1471, #1480)
  * `motors` attribute to these macros which contains list of motors that will be moved
  * `sardanacustomettings.PRE_POST_MOVE_HOOK_IN_MV` for disabling these hooks
* Include trigger/gate elements in the per-measurement preparation (#1432, #1443, #1468)
  * Add `PrepareOne()` to TriggerGate controller.
  * Call TriggerGate controller preparation methods in the _acquision action_
* Add `ScanUser` environment variable (#1355)
* Support `PosFormat` _ViewOption_ in `umv` macro (#176, #1555)
* Allow to programmatically disable *deterministic scan* optimization (#1426, #1427)
* Initial delay in position domain to the synchronization description
  in *ct* like continuous scans (#1428)
* Avoid double printing of user units in PMTV: read widget and units widget (#1424)
* Allowed hooks to macro description in Spock (#1523)
* Assert motor sign is -1 or 1 (#1345, #1507)
* _last macro_ concept to the `MacroExecutor` (kernel) #1559
* Documentation on how to write 1D and 2D controllers (#1494)
* Mechanism to call `SardanaDevice.sardana_init_hook()` before entering in the server event loop (#674, #1545)
* Missing documentation of SEP18 concepts to how-to counter/timer controller (#995, #1492)
* Document how to properly deal with exceptions in macros in order to not interfer 
  with macro stopping/aborting (#1461)
* Documentation on how to start Tango servers on fixed IP - ORBendPoint (#1470)
* Documentation example on how to more efficiently access Tango with PyTango
  in macros/controllers (#1456)
* "What's new?" section to docs (#1584)
* More clear installation instructions (#727, #1580)
* napoleon extension to the sphinx configuration (#1533)
* LICENSE file to python source distribution (#1490)

### Changed

* Experimental channel shape is now considered as a result of the configuration
  and not part of the measurement group configuration (#1296, #1466)
* Use `LatestDeviceImpl` (currently `Device_5Impl`) for as a base class of the Sardana Tango
  devices (#1214, #1301, #1531)
* Read experimental channel's `value` in serial mode to avoid involvement of a worker thread (#1512)
* Bump taurus requirement to >= 4.7.1.1 on Windows (#1583)

### Removed

* `shape` from the measurement group configuration and `expconf` (#1296, #1466)

### Fixed

* Subscribing to Pool's Elements attribute at Sardana server startup (#674, #1545)
* Execute per measurement preparation in `mesh` scan macro (#1437)
* Continously read value references in hardware synchronized acquisition 
  instead of reading only at the end (#1442, #1448)
* Ensure order of moveables is preserved in Motion object (#1505)
* Avoid problems when defining different, e.g. shape, standard attributes,
  e.g. pseudo counter's value, in controllers (#1440, #1446)
* Storing string values in PreScanSnapshot in NXscanH5_FileRecorder (#1486)
* Storing string values as custom data in NXscanH5_FileRecorder (#1485)
* Stopping/aborting grouped movement when backlash correction would be applied (#1421, #1474, #1539)
* Storing string datasets with `h5py` > 3 (#1510)
* Fill parent_macro in case of executing XML hooks e.g. in sequencer (#1497)
* Remove redundant print of positions at the end of umv (#1526)
* Problems with macro id's when `sequencer` executes from _plain text_ files (#1215, #1216)
* `sequencer` loading of plain text sequences in spock syntax with macro functions (#1422)
* MacroServer crash at exit on Windows by avoiding the abort of the already finished macro (#1077, #1559)
* Allow running Spock without Qt bindings (#1462, #1463)
* Spock issues at startup on Windows (#536)
* Fix getting macroserver from remote door in Sardana-Taurus Door extension (#1506)
* MacroServer opening empty environment files used with dumb backend (#1425, #1514, #1517, #1520)
* Respect timer/monitor passed in measurement group configuration (#1516, #1521)
* Setting `Hookable.hooks` to empty list (#1522)
* `Macro.hasResult()` and `Macro.hasParams()` what avoids adding empty _Parameters_ and _Result_
  sections in the macro description in Spock (#1524)
* Apply position formatting (configured with `PosFormat` _view option_)
  to the limits in the `wm` macro (#1529, #1530)
* Prompt in QtSpock when used with new versions of the `traitlets` package (#1566)
* Use equality instead of identity checks for numbers and strings (#1491)
* Docstring of QtSpockWidget (#1484)
* Recorders tests helpers (#1439)
* Disable flake8 job in travis CI (#1455)
* `createMacro()` and `prepareMacro()` docstring (#1460, #1444)
* Make write of MeasurementGroup (Taurus extension) integration time more robust (#1473)
* String formatting when rising exceptions in pseudomotors (#1469)
* h5storage tests so they pass on Windows and mark the `test_VDS` as xfail (#1562, #1563).
* Recorder test on Windows - use `os.pathsep` as recorder paths separator (#1556)
* Measurement group tango tests - wrong full name composition (#1557)
* Avoid crashes of certain combinations of tests on Windows at process exit (#1558)
* Skip execution of Pool's `DeleteElement` Tango command in tests for Windows in order to
  avoid server crashes (#540, #1567)
* Skip QtSpock `test_get_value` test if qtconsole >= 4.4.0 (#1564)
* Increase timeout for QtSpock tests (#1568)

## [3.0.3] 2020-09-18

### Added

* Support to Python >= 3.5 (#1089, #1173, #1201, #1313, #1336)
* Showscan online based on pyqtgraph (#1285)
  * multiple plots in the same MultiPlot widget (as opposed to different panels before)
  * option to group curves by x-axis or individual plot per curve
  * new showscan console script
  * support fast scans: update curves at a fix rate (5Hz)
  * better curve colors and symbols
* Measurement group (Taurus extension) configuration API with methods to
  set/get: enabled, output, plot type, plot axes, timer, monitor, synchronizer,
  value ref enabled, value ref pattern parameters(#867, #1415, #1416)
* Experiment configuration (expconf) macros
  * Measurement group configuration macros: `set_meas_conf` and `get_meas_conf` (#690)
  * Active measurement group selection macros: `set_meas` and `get_meas` (#690)
  * Pre-scan snapshot macros: `lssnap`, `defsnap` and `udefsnap` (#1199)
* Automatic scan statistics calculation with the `scanstats` macro as the `post-scan`
  hook stored in the `ScanStats` environment variable (#880, #1402)
* `pic`, `cen` to move the scanned motor to the peak and center of FWHM values
  respectively (#890)
* `where` macro to print the scanned motor position (#890)
* `plotselect` macro for configuring channels for online scan plotting (#824)
* `genv` macro for printing environment variable values (#888)
* QtSpock widget (`QtSpock` and `QtSpockWidget`) - *experimental* (#1109)
* Dump info on channels if MG acq fails in step scan, ct and uct (#1308)
* Add timestamp to element's dumped information (#1308)
* Quality to `SardanaAttribute` (#1353)
* Instruments creation and configuration in sar_demo (#1198)
* Allow _experimental channel acquisition_ with PoolChannelTaurusValue (PCTV) widget (#1203)
* Documentation to Taurus Extensions of Sardana Devices: MacroServer part
  and the whole Sardana part of the Qt Taurus Extensions (#1228, #1233)
* Advertise newfile macro in case no ScanDir or ScanFile is set (#1254, #1258)
* Improve scans to detect if a ScanFile od ScanDir are set but empty (#1262)
* Possibility to view debug messages in `DoorOutput` widget - enable/disable
  using context menu option (#1242)
* Improve user experience with PMTV:
  * Store PMTV (motor widget) configurations: *expert view* and *write mode*
    (relative or absolute) permanently as TaurusGUI settings (#1286)
  * Do not create encoder widget in PMTV if the motod does not have encoder
    in order to avoid errors comming from the polling (#209, #1288)
  * Change limit switches indicators from buttons to labels (#210, #1290)
* Improve documentation (#1241)
* Better macro exception message and hint to use `www` (#1191)
* Stress tests (on the Taurus level) for measurements (#1353)
* Add basic information to "how to write custom recorder" to
  the documentation (#1275)
* Register a TaurusValue factory for pool widgets (#1333)
* Direct links to Sardana-Taurus model API (#1335)
* Use GitHub workflows to upload to PyPI (#1253, #1166, #1408, #1189)

### Fixed

* Improve macro aborting in Spock (2nd, 3rd and eventual 4th Ctrl+C now act
  on the macro). Also print additional information on what is happening while
  stopping and aborting (#1256, #978, #34) 
* Use `tango.EnsureOmnitThread` to protect Sardana threads
  (Tango is not thread safe) (#1298)
* Avoid using Tango `AttributeProxy` in limits protection to not be affected
  by bug tango-controls/pytango#315 (#1302)
* Avoid deadlock in Sardana-Taurus models e.g. `MeasurementGroup.count()` or
  `Motor.move()` (#1348)
  * Remove redundant protection in PoolElement.start() and waitFinish()
* Fast repetitions of single acquisition measurements (counts) on MeasurementGroup (#1353)
* Pre-mature returning to ON state of MeasurementGroup at the end of measurement (#1353) 
* Default macro parameter values in macroexecutor (#1153)
* Executing RunMacro Door's command with string parameters containing spaces (#1240)
* `macroxecutor` and `sequencer` now react on added/removed macros #295
* Avoid printing `None` in `wm` and `wa` macros for `DialPosition` attribute and print
  the `Position` attribute twice for pseudo motors (#929, #953, #1411, #1412)
* Setting of environment variables in Python 3.7 (#1195)
* Use `taurus.external.qt.compat.PY_OBJECT` in singal signatures instead of `object`
  to avoid problems when using `builtins` from `future` (#1082)
* Remove Taurus deprecated code what reduces deprecation warnings (#1206, #1252)
* Macro functions which define results now really report the result (#1238)
* Use of env and hints in `macro` function decorator (#1239)
* Fix several issues with PMTV:
  * Reset pending operations of absolute movement on switching to relative movement (#1293)
  * PMTV widget not updating the following attributes: limit switches, state
    and status (#1244)
* Avoid Taurus GUI slowness on startup and changing of perspectives due to too
  large macroexecutor history by limitting it to 100 -
  configurable with `MACROEXECUTOR_MAX_HISTORY` (#1307)
* OutputBlock view option when macros produce outputs at high rate (#1245)
* `showscan online` shows only the online trend and not erroneously online and offline
  (#1260, #1400)
* Fix fast operations (motion & acq) by propertly clearing operation context and
  resetting of acq ctrls dicts (#1300)
* Premature end of acquisition on Windows (#1397)
* `timescan` with referable channels (#1399, #1401)
* Use proper python3 executable regardeless of installation (#1398)
* Environment variables validation before macro execution when these are defined
  on door's or macro's level (#1390)
* Use more efficient way to get terminal size for better printing spock output (#1245, #1268)
* Measurement groups renaming with `renameelem` macro(#951)
* `macroexecutor` correctly loads macro combo box if it was started with server down and 
  server started afterwards (#599, #1278)
* `TaurusMacroExecutorWidget` does not use _parent model_ feature (#599, #1278)
* `TaurusSequencerWidget` does not use _parent model_ feature (#1284)
* Macro plotting in new versions of ipython and matplotlib require extra call to
  `pyplot.draw()` to make sure that the plot is refreshed (#1280)
* Controller's `StateOne()` that returns only state (#621, #1342)
* Fix problems with non-timerable channels in expconf (#1409)
* Allow MacroButton widget to be smaller - minimum size to show the macro name (#1265)
* Remove TangoAttribute controllers from Sardana (#181, #1279)
* Remove deprecation warning revealed when running test suite (#1267)
* Remove event filtering in `DynamicPlotManager` (showscan online) (#1299)
* Avoid unnecessary creations of DeviceProxies in `ascanct` (#1281)
* Macro modules with annotated functions are properly interpreted by the MacroServer
  (#1366, #1367)
* Adapt to new taurus behavior of `cmd_line_parser` kwarg of `TaurusApplication` (#1306)
* Fix dummy C/T and 2D controller classes in the case the start sequence was interrupted
  (#1188, #1309)
* Fix dummy motor velocity so it respects steps_per_unit (#1310)
* Make handling of `Macro.sendRecordData()` with arbitrary data more robust in Spock
  (#1320, #1319)
* Use `utf8_json` as default codec (in Tango) if `Macro.sendRecordData()` does not specify one
  (#1320, #1319)
* Avoid repeating of positions when `regscan`, `reg2scan` and `reg3scan` pass through start
  position(s) (#1326)
* `test_stop_meas_cont_acquisition_3` spurious failures (#1188, #1353) 
* Build docs with Sphinx 3 (#1330) 

### Deprecated

* `DoorDebug` widget - use `DoorOutput` with enabled debugging (#1242)
* Global measurement group timer/monitor on all levels (#867)
* `value_ref_enabled` and `value_ref_pattern` measurement group parameters
  for non-referable channels (#867) 

### Changed

* Avoid extra state readout at the end of acquisition (#1354)
* Renamed _synchronization_ to _synch description_
  * Tango MeasurementGroup `Synchronization` attribute to `SynchDescription`
  * Core MeasurementGroup `synchronization` property to `synch_description`
  * Sardana-Taurus Device MeasurementGroup `getSynchronizationObj()`,
    `getSynchronization()` and `setSynchronization()` methods to
    `getSynchDescriptionObj()`,`getSynchDescription()`
    and `setSynchDescription()` (#1337)
  * `SynchronizationDescription` helper class to `SynchDescription`
* Requirements are no longer checked when importing sardana (#1185)
* Measurement group (Taurus extension) configuration API methods, known in 
  the old sense for setting a global measurement group timer/monitor:
  `getTimer()`, `setTimer()`, `getMonitor()` were moved to `MGConfiguration`
  class and are deprecated (#867)
* `macroexecutor` and `sequencer` discard settings if the models passed
  as command line arguments had changed with respect to the previous execution
  (#1278, #1284)

### Removed

* Support to Python < 3.5 (#1089, #1173, #1201, #1263)
* `sardana.macroserver.macro.ParamRepeat` class (#1315, #1358)
* Backwards compatibility for measurement group start without preparation
  (#1315, #1373)
* Controller API (#1315, #1361):
  * `class_prop`
  * `ctrl_extra_attributes`
  * `inst_name`
  * `SetPar()` and `GerPar()`
  * `SetExtraAttributePar()` and `GetExtraAttributePar()`
  * `ctrl_properties` with "Description" as `str`
* `CounterTimerController` controller API (#1315, #1362, #1403):
  * `_trigger_type`
  * `PreStartAllCT()`, `PreStartOneCT()`, `StartAllCT()` and `StartOneCT()`
* `PseudoMotorController` controller API (#1315, #1363)
  * `calc_all_pseudo()`, `calc_all_physical()`, `calc_pseudo()` and `calc_physical()`
* `PseudoCounterController` controller API (#1315, #1364)
  * `calc()`
* `IORegisterController` controller API (#1315, #1365):
  * `predefined_values`
* `Loadable` backawards compatibility (without `repetitions` and `latency` arguments)
  (#1315, #1370)
* `PoolMotorSlim` widget (#1315, #1380)
* Door's Tango device `Abort` command (#1315, #1376)
* Backwards compatibility in measurement group configuration (#1315, #1372)
  * not complete names (without the scheme and PQDN)
  * `trigger_type`
* `Label` and `Calibration` attributes of `DiscretePseudMotor` controller
  (#1315, #1374)
* MacroButton's methods (#1315, #1379, #1405)
  * `toggleProgress()`
  * `updateMacroArgumentFromSignal()`
  * `connectArgEditors()`
* `Controller`'s (Taurus extension) `getUsedAxis` method (#1315, #1377)
* `sardana.taurus.qt.qtgui.extra_macroexecutor.dooroutput.DoorAttrListener` class
  (#1315, #1378)
* "Show/hide plots" button in `expconf` (#960, #1255, #1257)
* `plotsButton` argument in `ExpDescriptionEditor` constructor (#960, #1255, #1257)
* `showscan online_raw` magic command in spock (#1260)
* `online` kwarg in `SpockBaseDoor` constructor (#1260)
* `sardana.requirements` (#1185)
* `sardanatestsuite` and `sardana.test.testsuite.*` utility functions (#1347)
* Hook places: `hooks` and `pre-start` (#1315, #1359)
* `FileRecorder` macro hint (#1315, #1360)
* `sardana.release` attributes: `version_info` and `revision` (#1315, #1357)
* `sardana.spock.release` module (#1315, #1357)
* Support to IPython < 1 (#1315, #1375)

## [2.8.6] 2020-08-10

### Fixed

* MacroButton with repeat parameters (#1172, #1314)

## [2.8.5] 2020-04-27

### Fixed

* Reintroduce backwards compatibility for measurement groups' configurations
  (URIs) created with Taurus 3 (#1266, #1271)

## [2.8.4] 2019-11-13

### Fixed

* fix compatibility with python 2.6 when overwritting macros 
* fscan macro that was broken 2.6.0 (#1218, #1220)

### Deprecated

* `nr_points` attribute of scan macros e.g., aNscan family of scans, `fscan` etc.
  (#1218, #1220)

## [2.8.3] 2019-09-16

### Fixed

* Removing latencytime from detect_evt (as propossed in #1190)

## [2.8.2] 2019-09-13

### Fixed

* Hangs of MacroServer when PyTango `AttributeProxy` and `DeviceProxy` objects
  were garbage collected (#1080, #1190, #1193)

## [2.8.1] 2019-07-22

### Fixed

* Remove uncompleted optimization when applying measurement group
  configuration (#1171, #1174)

## [2.8.0] 2019-07-01

### Added

* SEP2 - Improve integration of 1D and 2D experimental channels (#775):
  * Possibility to report acquisition results in form of value references (in 
  the URI format) of 1D and 2D experimental channels:
    * `Referable` base class to inherit from when developing a controller 
    plugin
    * `ValueRef` and `ValueRefBuffer` Tango attributes and `value_ref` and 
    `value_ref_buffer` core attributes to propagate value references 
    proceeding from the controllers.
  * Possibility to configure value referencing from the measurement group level
    (_Ref Enabled_ and _Ref Pattern_ columns in expconf and 
    `value_ref_pattern` and `value_ref_enabled` configuration parameters) or
    a single channel level (`ValueRefPattern` and `ValueRefEnabled` Tango 
    attributes) which both reach the controller plugin as axis parameters 
    `value_ref_pattern` and `value_ref_enabled`.
  * Creation of Virtual Data Sets (VDS) for value references of _h5file_ scheme
    in HDF5 file recorder.
  * Possibility to still use pseudo counters based on 1D and 2D experimental
    channels when value referencing is in use.
  * Possibility to include 2D experimental channels in continuous acquisition
    using value reporting (`ValueBuffer` Tango attribute to 2DExpChannel and
    `value_buffer` core attribute)
  * `VALUE_BUFFER_CODEC` and `VALUE_REF_BUFFER_CODEC` to sardanacustomsettings.
* Reintroduce `showscan online` to spock (#1042)
* Full support to *spock syntax* in loading sequences from files (#645, #672)
* Info in `lsmac` output about macros being overridden (#930, #947)
* Allow to configure timeout on pool element's (Taurus extensions) *go* methods e.g.
  `move`, `count`, etc. (#992)
* Emulated hardware triggering between dummy counter/timer and trigger/gate elements
  (#1100)
* Macro example demonstrating how to add an extra scan column with motor
  positions shifted to the middle of the scan interval: `ascanct_midtrigger`
  (#1105)
* Support to 7 axes geometry in `pa` macro (#1116)
* Protection to `showscan` when a non HDF5 file is getting opened (#1073)
* Auto-deploy to PyPI with Travis (#1113)
* Print output of `send2ctrl` macro only if it contains something (#1120)
* Add `DescriptionLength` view option for adjusting the `lsdef` macro description
  (#1107, #1108)
* Add `ShowScanOnline` component to Taurus Qt extensions (#1042)

### Changed

* `Data` Tango attribute of experimental channels (CTExpChannel,
  ZeroDExpChannel, OneDExpChannel, PseudoCounter) to `ValueBuffer` (SEP2, #775)
* Value buffer data structure format from `{"index": seq<int>, "data": seq<str>}`
  to `{"index": seq<int>, "value": seq<str>}` (SEP2, #775)
* Default encoding of `ValueBuffer` and `ValueRefBuffer` attributes (SEP2, #775)
  from JSON to pickle
* Mapping of Integer data type to Tango DevLong64 (#1083)

### Fixed

* Hanging scans by avoiding deepcopy of `DeviceProxy` (#1102)
* Restore motor parameters (vel, acc, dec) before going to start position in dNscact
  macros (#1085)
* Calculation of nb_starts argument of `PrepareOne` method of timerable controllers
  when software synchronization is in use (#1110)
* Interactive macros on Windows (#347)
* expconf when empty (unspecified) DataType (#1076)
* Output block of scan records which do not fit the console width (#924)
* Fix bug on exception popups in macroexecutor (#1079, #1088)
* Cyclic references between scan macros and GSF internals (#816, #1115)
* Enable expconf buttons (Reload and Apply) when local configuration was kept after
  receiving external changes (#959, #1093)
* Avoid external changes pop-up when synchronizer is changed in the expconf by
  removing global measurement group synchronizer (#1103)
* Show external changes pop-up in expconf when last measurement group is deleted
  remotelly (#1099)
* Pop-up message when expconf configuration changed externally (#1094)
* Remove circlular references between the macro object and the FIO recorder (#1121)

### Deprecated

* Datasource Tango attribute, data_source core attributes and data_source
1D and 2D controller axis parameter (SEP2, #775).

### Removed

* `ValueBuffer` Tango attribute of 0D exp. channels deprecated in version
2.3.0. `AccumulationBuffer` attribute serves for the same need (SEP2, #775).
Exceptionally no major version bump is done cause it seems like this attribute
was not used programmatically in third party plugins/GUIs. 

## [2.7.2] 2019-05-28

### Fixed

* Several issues with measurement group configuration and `epxconf` (#1090)

### Deprecated

* Measurement group configuration `timer` and `monitor` - there are no 
equivalents, these roles are assigned based on the channel's order per each 
of the synchronization types: trigger, gate and start (#1090)

## [2.7.1] 2019-03-29

### Fixed

* Do not read 1D and 2D experimental channels during software acquisition loop
  reintroduced after fixing it in 2.6.0 (#1086).

## [2.7.0] 2019-03-11

### Added

* Possibility to directly acquire an experimental channel (without the need to define
  a measurement group) (#185, #997, #1048, #1061)
  * `IntegrationTime` (Tango) and `integration_time` (core) attributes to all experimental
    channels
  * `Timer` (Tango) and `timer` (core) attribute to all timerable experimental channels
  * `default_timer` class attribute to all timerable controllers (plugins) to let them
    announce the default timer axis
* Possibility to pass an experimental channel (now compatible only with timerable channels) 
  as a parameter of `ct` and `uct` macros in order to acquire directly on the channel (#1049)
* `Countable` element type that includes measurement group and experimental channels (#1049)
* `newfile` macro for setting `ScanDir`, `ScanFile` and `ScanID` env variables (#777)
* Warning message when hooks gets overridden with `Hookable.hooks` property (#1041)
* Acquisition macro examples (#1047)

### Fixed

* `expconf` warns only about the following environment variables changes: `ScanFile`,
  `ScanDir`, `ActiveMntGrp`, `PreScanSnapshot` and `DataCompressionRank` (#1040)
* MeasurementGroup's Moveable attribute when set to "None" in Tango is used as None
  in the core (#1001)
* Compatibility of measurement group plotting configurations created with
  sardana < 2.4.0 and taurus < 4.3.0 (#1017, #1022)
* General Hook tests (#1062)
 
## [2.6.1] 2019-02-04

This is a special release for meeting the deadline of debian buster freeze (debian 10).

### Fixed
- String parameter editor in macroexecutor and sequencer (#1030, #1031)
- Documentation on differences between `Hookable.hooks` and `Hookable.appendHook`
  (#962, #1013)

## [2.6.0] 2019-01-31

This is a special release for meeting the deadline of debian buster freeze (debian 10).

### Added
- New acquisition and synchronization concepts (SEP18, #773):
  - Preparation of measurement group for a group of acquisitions is mandatory
    (`Prepare` Tango command and `prepare` core method; `NbStarts` Tango
    attribute and `nb_starts` core attribute; `count`, `count_raw` and
    `count_continuous` methods in Taurus extension)
  - Preparation of timerable controllers is optional (`PrepareOne` method)
  - `SoftwareStart` and `HardwareStart` options in `AcqSynch` enumeration and
    `Start` in `AcqSynchType` enumeration (the second one is available in
    the `expconf` as synchronization option)
  - `start` and `end` events in software synchronizer
  - `PoolAcquisitionSoftwareStart` acquisition action
  - `SoftwareStart` and `HardwareStart` synchronization in
    `DummyCounterTimerController`
- Support to Qt5 for Sardana-Taurus widgets and Sardana-Taurus extensions (#1006,
  #1009)
- Possibility to define macros with optional parameters. These must be the last
  ones in the definition (#285, #876, #943, #941, #955)
- Possibility to pass values of repeat parameters with just one member without
  the need to encapsulate them in square brackets (spock syntax) or list
  (macro API) (#781, #983)
- Possibility to change data format (shape) of of pseudo counter values (#986)
- Check scan range agains motor limits wheneve possible (#46, #963)
- Workaround for API_DeviceTimedOut errors on MeasurementGroup Start. Call Stop
  in case this error occured (#764).
- Optional measurement group parameter to `ct` and `uct` macros (#940, #473)
- Support to "PETRA3 P23 6C" and "PETRA3 P23 4C" diffractometers by means
  of new controller classes and necessary adaptation to macros (#923, #921)
- Top LICENSE file that applies to the whole project (#938)
- Document remote connection to MacroServer Python process (RConsolePort Tango
  property) (#984)
- sardana.taurus.qt.qtgui.macrolistener (moved from taurus.qt.qtgui.taurusgui)
- Documentation on differences between `Hookable.hooks` and `Hookable.appendHook`
  (#962, #1013)

### Fixed
- Do not read 1D and 2D experimental channels during software acquisition loop
  (#967)
- Make `expconf` react on events of environment, measurement groups and their
  configurations. An event offers an option to reload the whole experiment
  configuration or keep the local changes. `expconf` started with
  `--auto-update` option will automatically reload the whole experiment
  configuration (#806, #882, #988, #1028, #1033)
- Reload macro library overriding another library (#927, #946)
- Avoid final padding in timescan when it was stopped by user (#869, #935)
- Moveables limits check in continuous scans when moveables position attribute
  has unit configured and Taurus 4 is used (quantities) (#989, #990)
- Hook places advertised by continuous scans so the `allowHooks` hint and the
  code are coherent (#936)
- Macro/controller module description when module does not have a docstring
  (#945)
- Make `wu` macro respect view options (#1000, #1002)
- Make cleanup (remove configuration) if spock profile creation was interrupted
  or failed (#791, #793)
- Spock considers passing supernumerary parameters as errors (#438, #781)
- MacroServer starts without the Qt library installed (#781, #907, #908)
- Make `Description` an optional part of controller's properties definition (#976)
- Correcting bug in hkl macros introduced when extending macros for new
  diffractometer types: angle order was switched

### Changed
- MacroButton stops macros instead of aborting them (#931, #943)
- Spock syntax and advanced spock syntax are considered as one in documentaion
  (#781)
- Move pre-scan and post-scan hooks out of `scan_loop` method (#920, #922,
  #933)
- Logstash handler from python-logstash to python-logstash-async (#895)
- Move `ParamParser` to `sardana.util.parser` (#781, #907, #908)
- SpockCommandWidget.returnPressed method renamed to onReturnPressed
- SpockCommandWidget.textChanged method renamed to onTextChanged

### Deprecated
- Measurement group start without prior preparation (SEP18, #773)
- Loadable controller's API: `LoadOne(axis, value, repeats)`
  in favor of `LoadOne(axis, value, repeats, latency)` (SEP18, #773)
- Unused class `sardana.taurus.qt.qtgui.extra_macroexecutor.dooroutput.DoorAttrListener`

### Removed
- Support to Qt < 4.7.4 (#1006, #1009)

## [2.5.0] 2018-08-10

### Added
- `def_discr_pos`, `udef_discr_pos` and `prdef_discr` macros for configuring
  discrete pseudo motors (#801)
- `Configuration` attribute to discrete pseudo motor (#801)
- Avoid desynchronization of motion and acquisition in time synchronized
  continuous scans by checking whether the motor controller accepts the scan
  velocity and in case it rounds it up, reduce the scan velocity (#757)
- `repeat` macro for executing n-times a set of macros passed as parameters
  or attached as hooks (#310, #745, #892)
- `pre-acq` and `post-acq` hooks to the `ct` macro (#808)
- `pre-acq` and `post-acq` hooks to the continuous scans: `ascanct` family
  macros (#780)
- `pre-acq` and `post-acq` hooks to `timescan` macro (#885)
- `SoftwareSynhronizerInitialDomain` Tango attribute to
  the Measurement Group Tango device and `sw_synch_initial_domain` attribute
  to the `PoolMeasurementGroup` (#759) - experimental
- Default macro logging filter which improves the output of logging messages.
  Filter can be configured with sardanacustomsettings (#730)
- Possibiltiy to configure ORB end point for Tango servers with Tango DB
  free property (#874)
- Enhance software synchronization by allowing function generation when
  group has 1 repeat only (#786)
- Tab completion in spock for Boolean macro parameters (#871)
- Information about controller properties in `sar_info` macro (#855, #866)

### Fixed
- Ensure that value buffer (data) events are handled sequentially so data
  are not wrongly interpreted as lost (#794, #813)
- Push change events from code for measurement group attributes: moveable,
  latency time and synchronization (#736, #738)
- `getPoolObj` random `AttributeErrors: _pool_obj` errors in macros (#865, #57)
- Pre-scan snapshot (#753)
- Avoid loading configuration to disabled controllers in measurement group
  acquisition (#758)
- Spock returning prompt too early not allowing to stop macros on Windows
  (#717, #725, #905)
- Validation of starts and finals for a2scanct, a3scanct, meshct, ... (#734)
- `defelem` macro when using default axis number (#568, #609)
- Boolean macro parameter validation - now works only True, true, 1
  or False, false, 0 (#871)
- Remove numpy and pylab symbols from spock namespace in order to
  not collide with macros e.g. repeat, where, etc. (#893)
- Make SPEC_FileRecorder use LF instead of CRLF even on windows (#750)
- Appending of hooks from sequence XML (#747)
- Avoid problems with MacroServer attributes (Environment and Elements) in
  taurus extesnions by using newly introduced (in taurus 4.4.0) TangoSerial
  serialization mode (#897)
- Pseudo counters in continuous acquisition (#899)
- Split of `PoolPath`, `MacroPath` and `RecorderPath` with OS separator (#762)
- `lsgh` list hooks multiple times to reflect the configuration (#774)
- Avoid errors if selected trajectory in HKL controller doesnot exists (#752)
- Pass motion range information with `MoveableDesc` in `mesh` scan (#864)
- `getElementByAxis` and `getElementByName` of Controller Taurus extension
  class (#872)
- `GScan` intervals estimation (#772)
- `meshct` intervals estimation (#768)
- Documentation on how to install and use Sardana from Git clone (#751)
- Documentation (Sphinx) build warnings (#859, #179, #219, #393)

### Changed
- Change epoch from float to formatted date & time in Spec recorder (#766)
- Documentation hosting from ReadTheDocs to Github Pages (build on Travis) (#826)
- Door and MacroServer references in spock configuration file (profile) to
  use FQDN URI references (#894, #668)

### Deprecated
- `Label` and `Calibration` attributes of discrete pseudo motor in favor
  of `Configuration` attribute (#801)
- `PoolMotorSlim` widget in favor of `PoolMotorTV` widget (#163, #785) 
- `Controller.getUsedAxis` (Taurus device extension) in favor
of `Controller.getUsedAxes` (#609)

### Removed
- Signal `modelChanged()` from ParamBase class to use the call to 
  method onModelChanged directly instead


## [2.4.0] 2018-03-14

### Added
- General hooks - hooks that can be configured with `defgh`, `udefgh` and `lsgh`
  macros instead of attaching them programatically (#200, #646)
- New API to `Stoppable` interface of pool controllers that allows synchronized
  multiaxes stop/abort (#157, #592)
- Macro execution logs can be saved to a file. Controlled with `logmacro` macro and
  `LogMacroDir`, `LogMacroFormat` environment variables (#102, #480)
- `addctrlib`, `relctrllib`, `relctrlcls` macros usefull when developing
  controller classes (#541)
- `meshct` macro - mesh composed from row scans executed in the continuous
  way (#659)
- Optional sending of logs to Logstash (www.elastic.co) configurable with
  `LogstashHost` and `LogstashPort` Tango properties of Pool and MacroServer
  (#699).
- Relative continuous scans like `dscanct`, `d2scanct`, etc. (#605, #688)
- Expose acquisition data in `ct` and `uct` macros via data macro property
  (#471, #682, #684)
- Notification to the user in case of a failed operation of stopping in spock
  (#592)
- Timeout/watchdog in continuous scans - especially usefull when
  triggers may be missed e.g. not precise positioning (#136, #601)
- Reintroduce intermediate events for counter/timer channels while
  software acquisition is in progress (#625)
- TaurusCounterTimerController - that can connect to different data
  sources e.g. EPICS by using Taurus schemes (#628)
- Allow deleting multiple measurement groups and multiple controllers
  with udefmeas and udefctrl macros respectivelly (#361, #547)
- Improve exception hangling in ascanct & co. (#600)
- Allow to hide Taurus 4 related deprecation warnings
  (`TAURUS_MAX_DEPRECATION_COUNTS` sardana custom setting) (#550)
- Optional data extrapolation for the very first records in ascanct & co.
  (`ApplyExtrapolation` environment variable) (#588)
- Inform about an error when reading the sofware synchronized channel so
  the record can be completed - value for the given trigger will not
  arrive anymore (#581, #582)
- `--file` option to sequencer - it allows to load a sequence file
  directly on the application startup moment (#283, #551)
- Report error line number when loading a sequence from a txt file
  fails (#114, #552)
- Present available pools at the macroserver creation moment in the
  alphabetical order (#585, #586)
- Present available doors at the spock profile creation moment in the
  alphabetical order (#221, #558, #673)
- `DiffractometerType` is stored in crystal file in HKL controller (#679)
- Some backwards compatibility for element names in PQDN - recently
  Taurus started using only FQDN (#625, #627)
- Improve DumbRecorder (example of a custom file recorder) to write to
  a file.
- Data in scan Records can now be accessed via dict-like syntax (#644)
- Example of a macro that uses other macros as hooks #649

### Fixed
- Spock waits until macro stopping is finished after Ctrl+C (#34. #596)
- Limits of the underneeth motors are checked if we move a pseudo motor
  (#36, #663, #704)
- Limits of the underneeth motors are checked if we move a motor group
  (#259, #560)
- Eliminate a possibility of deadlock when aborting a macro (#693, #695,
  #708)
- Acquisition start sequence which in case of starting disabled channels
  could unintentionally change the measurement group's configuration (#607,
  #615)
- Selection of the master timer/monitor for each of the acquisition
  sub-actions (hardware and software) (#614)
- Avoid "already involved in motion" errors due to wrong handling of
  operation context and Tango state machine (#639)
- Protect software synchronizer from errors in reading motor's position
  (#694, #700)
- Make the information about the element's instrument fully dynamic and
  remove it from the serialized information (#122, #619)
- uct macro (#319, #627)
- Avoid measurement group start failures when to the disabled controller
  is offline (#677, #681)
- Allow to stop macro when it was previously paused (#348, #548)
- Bug in theoretical motor position in ascanct & co. (#591)
- Counter/timer TaurusValue widget when used with Taurus 4 - correctly show
  the element's name (#617)
- `relmaclib` reports the error message in case the macro has parameters
  definition is incorrect (#377, #642)
- Icons in macroexecution widgets when used with Taurus 4 (#578)
- Spurious errors when reading RecordData attribute, normally triggered
  on event subscription e.g. macrogui (#447, #598)
- Possible too early acquisition triggering by trigger/gate due to the
  wrong order ot starting trigger/gate and software synchronizer in the
  synchronization action (#597)
- Validation of motor positions agains their limits in ascanct & co. (#595)
- Generation of theoretical timestamps in ascanct & co. (#602)
- Maintain macrobutton's text when MacroServer is shut down (#293, #559)
- Number of repetitions (always pass 1) passed to experimental channel
  controllers in case software synchronization is in use (#594)
- `Hookable.hooks` proprty setting - now it cleans the previous
  configuration (#655)
- `getData` of scan macros from the GSF (#683, #687)
- Make PoolUtil thread-safe (#662, #655)
- Dummy counter/timer now returns partial value when its acquisition was
  aborted (#626)
- Workaround for #427: make default values for repeat parameters of `wa`,
  `pwa` and all list macros fully functional - also support execution with
  `Macro.execMacro` (#654)
- `getIntervalEstimation` method of the GSF for some scanning modes (#661)
- Improved MacroServer creation wizard (#676)

### Changed
- FQDN are now used internally by sardana in its identifiers (#668, partially)
- Make explicit file descriptor buffer synchronization (force effective write to
  the file system) in SPEC and FIO recorders (#651)
- Rename edctrl to edctrlcls macro (#541)
- The way how the master timer/monitor for the acquisition actions is selected.
  Previously the first one for the given synchronization was used, now it is
  taken into account if it is enabled or disabled (next ones may be used then).
  (#647, #648)
- Macrobutton's text to from "<macro_name>" to "Run/Abort <macro_name>"
  (#322, #554, #658)
- Color policy in spock for IPython >= 5 from Linux to Neutral (#706 and #712)

### Removed
- `ElementList` attribute from the Door Tango device - `Element` attribute is
  available on the MacroServer device (#556, #557, #653)
- `raw_stop_all`, `raw_stop_one`, `_raw_stop_all`, `_raw_stop_one`, `stop_all`,
  `stop_one`, `raw_abort_all`, `raw_abort_one`, `_raw_abort_all`, `_raw_abort_one`,
  `abort_all`, `abort_one` methods of the `PoolController` class (#592)


## [2.3.2] - 2017-08-11
For a full log of commits between versions run (in your git repo):
`git log 2.3.1..2.3.2`

### Fixed
- Provides metadatab in setup.py to be complient with PyPI

## [2.3.1] - 2017-08-11
For a full log of commits between versions run (in your git repo):
`git log 2.3.0..2.3.1`

### Fixed
- Appveyor build for Python 2.7 64 bits

## [2.3.0] - 2017-08-11
For a full log of commits between versions run (in your git repo):
`git log 2.2.3..2.3.0`

### Added
- Generic continuous scans - `ascanct` & co. (SEP6)
  - TriggerGate element and its controller to plug in hardware with
    the synchronization capabilities
  - Software synchronizer that emulate hardware TriggerGate elements
  - Possibility to execute multiple, synchronized by hardware or software, 
    in time or position domain (also non equidistant) acquisitions with the
    Measurement Group
  - CTExpChannel can report acquired and indexed values in chunks in
    continuous acquisition
  - `synchronizer` parameter to the Measurement Group configuration
  - `latency_time` parameter to the experimental channel controllers
  - `ApplyInterpolation` environment variable, applicable to `ascanct` & co.
  - "How to write a counter/timer controller" documentation
  - "How to write a trigger/gate controller" documentation
- 0DExpChannel may report acquired and indexed values in chunks in
  continuous acquisition (#469)
- PseudoCounter may return calculated (from the buffered physical
  channels values) and indexed values in chunks in continuous acquisition
  (#469)
- `timescan` macro to run equidistant time scans and `TScan` class to
  develop custom time scans (#104, #485)
- New recorder for NXscan that does not use the nxs module (NAPI) but h5py
  instead (#460)
- New spock syntax based on the square brackets to use repeat parameters
  without limitations (#405)
- Possibility to specify the IORegister value attribute data type between
  `int`, `float` or `bool` even in the same controller (#459, #458)
- Possibility to duplicate repeats of the repeat parameters in macroexecutor
  and sequencer (#426)
- Tooltip with parameters description in the macro execution widgets:
  MacroExecutor and Sequencer (#302)
- Generic main to the macrobutton widget that allows to execute "any" macro
- Overview of Pool elements documentation.
- API fo Pool elements documentation.
- Flake8 check-on-push for CI (#451)
- Continuous integration service for Windows platform - AppVeyor (#383, #497)

### Changed
- `ascanct` & co. macro parameters to more resemble parameters of step scans
  (SEP6)
- `trigger_type` was renamed to `synchronization` in Measurement Group
  configuration and as the experimental channel controller parameter (SEP6)
- make the new NXscanH5_FileRecorder the default one for .h5 files (#460) 
- A part of the 0D's core API was changed in order to be more consistent with
  the new concept of value buffer (#469):
  - `BaseAccumulation.append_value` -> `BaseAccumulation.append`
  - `Value.get_value_buffer` -> `Value.get_accumulation_buffer`
  - `Value.append_value` -> `Value.append_buffer`
  - `PoolZeoDExpChannel.get_value_buffer` -> `PoolZeoDExpChannel.get_accumulation_buffer`
  - `PoolZeoDExpChannel.value_buffer` -> `PoolZeoDExpChannel.accumulation_buffer`
- `nr_of_points` attribute of `aNscan` class was renamed to `nr_points` (#469)
- IORegister value attribute default data type from `int` to `float` and as a
  consequence its Tango attribute data type from `DevLong` to `DevDouble` and
  the `write_ioreg` and `read_ioreg` macro parameter and result type respectively
  (#459, #458)
- Use of ordereddict module. Now it is used from the standard library (Python >= 2.7)
  instead of `taurus.external`. For Python 2.6 users this means a new dependency
  `ordereddict` from PyPI (#482)
- Applied AutoPEP8 to whole project (#446)

### Deprecated
- `LoadOne` API had changed - `repetitions` was added as a mandatory argument
  and the old API is deprecated (SEP6)
- OD's `ValueBuffer` Tango attribute is deprecated in favor of the
  `AccumulationBuffer` attribute (#469)

### Removed
- intermediate events being emitted by the CTExpChannel Value attribute while
  acquiring with the count updates - temporarily removed (SEP6)
- units level from the Measurement Group configuration (#218)

### Fixed
- Spurious errors when hangling macros stop/abort e.g. dscan returning to initial
  position, restoring velocitues after continuous scan, etc. due to the lack of
  synchronization between stopping/aborting macro reserved objects and execution of
  on_stop/on_abort methods (#8, #503)
- Hangs and segmentation faults during the MacroServer shutdown process (#273, #494,
  #505. #510)
- macrobutton widget working with the string parameters containing white spaces
  (#423)
- Restoring macros from the list of favorites in the macroexecutor (#441, #495)
- Macro execution widgets connecting to the MacroServer in a Tango database
  different than the default one e.g. using `--tango-host` option
- Logging of the macro result composed from more than one item in Spock (#366, #496)
- MacroServer start and instance creation when using it as standalone server
  i.e. without any Pool (#493)
- One of the custom recorder examples - DumbRecorder (#511)


## [2.2.3] - 2017-01-12
For a full log of commits between versions run (in your git repo):
`git log 2.2.2..2.2.3`

### Fixed
- Avoid to run sardana.tango.pool tests in sardana_unitsuite (related to #402)

## [2.2.2] - 2017-01-10
For a full log of commits between versions run (in your git repo):
`git log 2.2.1..2.2.2`

### Fixed
- saving of PreScanSnapshot environment variable from expconf widget (#411)
- travis-ci build failures due to configuration file not adapted to setuptools

## [2.2.1] - 2016-12-30
For a full log of commits between versions run (in your git repo):
`git log 2.2.0..2.2.1`

### Fixed
- Build of documentation on RTD

## [2.2.0] - 2016-12-22
For a full log of commits between versions run (in your git repo):
`git log 2.1.1..2.2.0`

### Added
- Possibility to store data of 1D channels in SPEC files (#360)
- Pseudo counters documentation (overview and "how to" controllers) (#436)
- sardanatestsuite script to run sardana tests (#368)
- bumpversion support
- This CHANGELOG.md file

### Changed
- setup.py implementation from distutils to setuptools (#368)
- waitFinish (used to execute async operations) is not reservedOperation (#362)

### Deprecated
- sardana.spock.release module

### Removed
- sardanaeditor widget support to taurus < 4 & spyder < 3 (sardanaeditor
will become functional from taurus release corresponding to milestone Jan17)
(#354)

### Fixed
- Disable/enable experimental channels in measurement group (#367)
- Pseudo counters based on 0D channels (#370)
- AccumulationType attribute of 0D channels (#385)
- Display (now case sensitive) of measurement groups names in expconf widget
(SF #498)
- spock prompt in IPython > 5 (#371)
- renameelem macro (#316)
- Tango device server scripts on Windows (#350)
- Use of DirectoryMap environment variable with list of values
- Other bugs: #271, #338, #341, #345, #351, #353, #357, #358, #359, #364, #386


## [2.1.1] - 2016-09-27
For a full log of commits between versions run (in your git repo):
`git log 2.1.0..2.1.1`

### Fixed
SF issues: #426, #507, #508, #509, #511


## [2.1.0] - 2016-09-13
For a full log of commits between versions run (in your git repo):
`git log 2.0.0..2.1.0`
Main improvements since sardana 2.0.0 (aka Jan16) are:

### Added
- Compatibility layer in order to support Taurus v3 and v4.
- itango dependency to make Sardana compatible with PyTango 9.2.0. 
Sardana CLI client (spock) has been adapted. (SF #487)
- Optional block output of the scan records in spock. The new records
can be printed on top of the previous ones. (SF #492)

### Changed
- Re-introduce a possibility to decode repeat parameters for macros that use
only one repeat parameter, located at the end of the definition, from a flat
list parameters. (SF #491)
- Improve the sequencer behaviour. (SF #483, #485)
- Documentation. (SF #489, #490, #491)

### Fixed
- Sporadic "already involved in operation" errors in the scans when using
0D experimental channels. (SF #104)
- Bugs (SF #499, #493, #492, #488, #485, #484, #483, #482, #478,
 #418, #405, #104)


## [2.0.0] - 2016-04-28
For a full log of commits between versions run (in your git repo):
`git log 1.6.1..2.0.0`
Main improvements since sardana 1.6.1 (aka Jul15) are:

### Added
- HKL support (SEP4)
- Support to external recorders (SF #380, #409, #417);
  Sardana recorder classes and related utilities have been relocated.
- Macro tw has been added in the standard macros (SF #437)
- Possibility to rename pool elements (SF #430)

### Changed
- Improve support of repeat macro parameters (SF #3, #466);
  multiple and/or nested and/or arbitrarily placed repeat parameters are
  allowed now.
- Door Device status reports information about the macro being run 
  (SF #120, #427)
- Door is now in ON state after user abort (SF #427)
- Correct PoolPath precedence to respect the order (SF #6)

### Fixed
- Bugs (SF #223, #359, #377, #378, #379, #381, #382, #387, #388, #390,
  #394, #403, #406, #411, #415, #424, #425, #431, #447, #449, #451, #453, #454,
  #461)

### Removed
- Templates to fix issue with rtd theme (#447)


## [1.6.1] - 2015-07-28
For a full log of commits between versions run (in your git repo):
`git log 1.6.0..1.6.1` 

### Changed
- Update man pages
- bumpversion


## [1.6.0] - 2015-07-27
Release of Sardana 1.6.0 (the Jul15 milestone)
Main improvements since sardana 1.5.0 (aka Jan15):

### Added
- macros dmesh and dmeshc (#283)
- Document DriftCorrection feature
- Sardana documentation is now available in RTD (SF #5, #358)
- Option to display controller and axis number, in the output from wm/wa 
  (SF #239)

### Changed
- Allow Sardana execution on Windows (SF #228)
- Improve speed of wa macro(SF #287)
- Allow undefine many elements at the same time, using udefelem (SF #127)
- Allow reading of motor position when the motor is out of SW limits (SF #238)

### Fixed
- meshc scan
- Bug in ascanc when using a pseudomotor (SF #353)
- Bugs related to loading macros/modules (SF #121 ,#256)
- Bug with PoolMotorTV showing AttributeError (SF #368 ,#369, #371)
- Bugs and features related with test framework (SF #249, #328, #357)
- Bugs (SF #65, #340, #341, #344, #345, #347, #349)



[keepachangelog.com]: http://keepachangelog.com
<<<<<<< HEAD
[Unreleased]: https://github.com/sardana-org/sardana/compare/3.1.2...HEAD
=======
[3.1.3]: https://github.com/sardana-org/sardana/compare/3.1.3...3.1.2
>>>>>>> 7a7ff41f
[3.1.2]: https://github.com/sardana-org/sardana/compare/3.1.2...3.1.1
[3.1.1]: https://github.com/sardana-org/sardana/compare/3.1.1...3.1.0
[3.1.0]: https://github.com/sardana-org/sardana/compare/3.1.0...3.0.3
[3.0.3]: https://github.com/sardana-org/sardana/compare/3.0.3...2.8.6
[2.8.6]: https://github.com/sardana-org/sardana/compare/2.8.6...2.8.5
[2.8.5]: https://github.com/sardana-org/sardana/compare/2.8.5...2.8.4
[2.8.4]: https://github.com/sardana-org/sardana/compare/2.8.4...2.8.3
[2.8.3]: https://github.com/sardana-org/sardana/compare/2.8.3...2.8.2
[2.8.2]: https://github.com/sardana-org/sardana/compare/2.8.2...2.8.1
[2.8.1]: https://github.com/sardana-org/sardana/compare/2.8.1...2.8.0
[2.8.0]: https://github.com/sardana-org/sardana/compare/2.8.0...2.7.2
[2.7.2]: https://github.com/sardana-org/sardana/compare/2.7.1...2.7.2
[2.7.1]: https://github.com/sardana-org/sardana/compare/2.7.0...2.7.1
[2.7.0]: https://github.com/sardana-org/sardana/compare/2.6.1...2.7.0
[2.6.1]: https://github.com/sardana-org/sardana/compare/2.6.0...2.6.1
[2.6.0]: https://github.com/sardana-org/sardana/compare/2.5.0...2.6.0
[2.5.0]: https://github.com/sardana-org/sardana/compare/2.4.0...2.5.0
[2.4.0]: https://github.com/sardana-org/sardana/compare/2.3.2...2.4.0
[2.3.2]: https://github.com/sardana-org/sardana/compare/2.3.1...2.3.2
[2.3.1]: https://github.com/sardana-org/sardana/compare/2.3.0...2.3.1
[2.3.0]: https://github.com/sardana-org/sardana/compare/2.2.3...2.3.0
[2.2.3]: https://github.com/sardana-org/sardana/compare/2.2.2...2.2.3
[2.2.2]: https://github.com/sardana-org/sardana/compare/2.2.1...2.2.2
[2.2.1]: https://github.com/sardana-org/sardana/compare/2.2.0...2.2.1
[2.2.0]: https://github.com/sardana-org/sardana/compare/2.1.1...2.2.0
[2.1.1]: https://github.com/sardana-org/sardana/compare/2.1.0...2.1.1
[2.1.0]: https://github.com/sardana-org/sardana/compare/2.0.0...2.1.0
[2.0.0]: https://github.com/sardana-org/sardana/compare/1.6.1...2.0.0
[1.6.1]: https://github.com/sardana-org/sardana/compare/1.6.0...1.6.1
[1.6.0]: https://github.com/sardana-org/sardana/releases/tag/1.6.0<|MERGE_RESOLUTION|>--- conflicted
+++ resolved
@@ -3,7 +3,6 @@
 This project adheres to [Semantic Versioning](http://semver.org/).
 This file follows the formats and conventions from [keepachangelog.com]
 
-<<<<<<< HEAD
 ## [Unreleased]
 
 ### Added
@@ -82,7 +81,6 @@
 * Avoid errors in `edctrlcls` and `edctrllib` macros (#317, #1635)
 * Import errors of plugin modules using `clr` module of pythonnet - Python.NET (#1623)
 * Avoid QtWebEngineWidgets-related warning from taurus (#1681)
-=======
 ## [3.1.3] 2021-09-17
 
 ### Fixed
@@ -90,7 +88,6 @@
 * Grouped move of pseudo motors proceeding from the same controller e.g. slit's gap and offset (#1686)
 * Filling missing records i.e. final padding in CTScan when executing waypoints with not homogeneous 
   number of points, introduced on 3.1.2. (#1689)
->>>>>>> 7a7ff41f
 
 ## [3.1.2] 2021-08-02
 
@@ -1152,11 +1149,9 @@
 
 
 [keepachangelog.com]: http://keepachangelog.com
-<<<<<<< HEAD
-[Unreleased]: https://github.com/sardana-org/sardana/compare/3.1.2...HEAD
-=======
+
+[Unreleased]: https://github.com/sardana-org/sardana/compare/3.1.3...HEAD
 [3.1.3]: https://github.com/sardana-org/sardana/compare/3.1.3...3.1.2
->>>>>>> 7a7ff41f
 [3.1.2]: https://github.com/sardana-org/sardana/compare/3.1.2...3.1.1
 [3.1.1]: https://github.com/sardana-org/sardana/compare/3.1.1...3.1.0
 [3.1.0]: https://github.com/sardana-org/sardana/compare/3.1.0...3.0.3
