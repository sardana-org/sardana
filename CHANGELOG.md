--- conflicted
+++ resolved
@@ -2,6 +2,16 @@
 All notable changes to this project will be documented in this file.
 This project adheres to [Semantic Versioning](http://semver.org/).
 This file follows the formats and conventions from [keepachangelog.com]
+
+## [Unreleased]
+
+### Fixed
+
+#### Jul21
+
+* Do not reserve _instruments_ in scans what avoids stopping them (#1577)
+* Make PMTV relative move combobox accept only positive numbers (#1571, #1572)
+* Remove usage of taurus deprecated features (#1552)
 
 ## [3.1.0] 2021-05-17
 
@@ -60,14 +70,6 @@
 
 ### Fixed
 
-#### Jul21
-
-* Do not reserve _instruments_ in scans what avoids stopping them (#1577)
-* Make PMTV relative move combobox accept only positive numbers (#1571, #1572)
-* Remove usage of taurus deprecated features (#1552)
-
-#### Jan21
-
 * Subscribing to Pool's Elements attribute at Sardana server startup (#674, #1545)
 * Execute per measurement preparation in `mesh` scan macro (#1437)
 * Continously read value references in hardware synchronized acquisition 
@@ -102,21 +104,6 @@
 * `createMacro()` and `prepareMacro()` docstring (#1460, #1444)
 * Make write of MeasurementGroup (Taurus extension) integration time more robust (#1473)
 * String formatting when rising exceptions in pseudomotors (#1469)
-<<<<<<< HEAD
-
-
-### Changed
-
-* Experimental channel shape is now considered as a result of the configuration
-  and not part of the measurement group configuration (#1296, #1466)
-* Use `LatestDeviceImpl` (currently `Device_5Impl`) for as a base class of the Sardana Tango
-  devices (#1214, #1301, #1531)
-* Read experimental channel's `value` in serial mode to avoid involvement of a worker thread (#1512)
-
-### Removed
-
-* `shape` from the measurement group configuration and `expconf` (#1296, #1466)
-=======
 * h5storage tests so they pass on Windows and mark the `test_VDS` as xfail (#1562, #1563).
 * Recorder test on Windows - use `os.pathsep` as recorder paths separator (#1556)
 * Measurement group tango tests - wrong full name composition (#1557)
@@ -125,7 +112,6 @@
   avoid server crashes (#540, #1567)
 * Skip QtSpock `test_get_value` test if qtconsole >= 4.4.0 (#1564)
 * Increase timeout for QtSpock tests (#1568)
->>>>>>> 3e89ecbc
 
 ## [3.0.3] 2020-09-18
 
@@ -1071,6 +1057,7 @@
 
 
 [keepachangelog.com]: http://keepachangelog.com
+[Unreleased]: https://github.com/sardana-org/sardana/compare/3.1.0...HEAD
 [3.1.0]: https://github.com/sardana-org/sardana/compare/3.1.0...3.0.3
 [3.0.3]: https://github.com/sardana-org/sardana/compare/3.0.3...2.8.6
 [2.8.6]: https://github.com/sardana-org/sardana/compare/2.8.6...2.8.5
